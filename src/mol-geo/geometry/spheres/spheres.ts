/**
 * Copyright (c) 2019-2023 mol* contributors, licensed under MIT, See LICENSE file for more info.
 *
 * @author Alexander Rose <alexander.rose@weirdbyte.de>
 */

import { ValueCell } from '../../../mol-util';
import { GeometryUtils } from '../geometry';
import { ParamDefinition as PD } from '../../../mol-util/param-definition';
import { TransformData } from '../transform-data';
import { LocationIterator, PositionLocation } from '../../../mol-geo/util/location-iterator';
import { Theme } from '../../../mol-theme/theme';
import { SpheresValues } from '../../../mol-gl/renderable/spheres';
import { createColors } from '../color-data';
import { createMarkers } from '../marker-data';
import { TextureImage, calculateInvariantBoundingSphere, calculateTransformBoundingSphere, createTextureImage } from '../../../mol-gl/renderable/util';
import { Sphere3D } from '../../../mol-math/geometry';
import { createSizes, getMaxSize } from '../size-data';
import { Color } from '../../../mol-util/color';
import { BaseGeometry } from '../base';
import { createEmptyOverpaint } from '../overpaint-data';
import { createEmptyTransparency } from '../transparency-data';
import { hashFnv32a } from '../../../mol-data/util';
import { GroupMapping, createGroupMapping } from '../../util';
import { createEmptyClipping } from '../clipping-data';
import { Vec2, Vec3, Vec4 } from '../../../mol-math/linear-algebra';
import { RenderableState } from '../../../mol-gl/renderable';
import { createEmptySubstance } from '../substance-data';

export interface Spheres {
    readonly kind: 'spheres',

    /** Number of spheres */
    sphereCount: number,

    /** Center buffer as array of xyz values wrapped in a value cell */
    readonly centerBuffer: ValueCell<Float32Array>,
    /** Group buffer as array of group ids for each vertex wrapped in a value cell */
    readonly groupBuffer: ValueCell<Float32Array>,

    /** Bounding sphere of the spheres */
    readonly boundingSphere: Sphere3D
    /** Maps group ids to sphere indices */
    readonly groupMapping: GroupMapping

    setBoundingSphere(boundingSphere: Sphere3D): void

    readonly meta: { [k: string]: unknown }
}

export namespace Spheres {
    export function create(centers: Float32Array, groups: Float32Array, sphereCount: number, spheres?: Spheres): Spheres {
        return spheres ?
            update(centers, groups, sphereCount, spheres) :
            fromArrays(centers, groups, sphereCount);
    }

    export function createEmpty(spheres?: Spheres): Spheres {
        const cb = spheres ? spheres.centerBuffer.ref.value : new Float32Array(0);
        const gb = spheres ? spheres.groupBuffer.ref.value : new Float32Array(0);
        return create(cb, gb, 0, spheres);
    }

    function hashCode(spheres: Spheres) {
        return hashFnv32a([
            spheres.sphereCount,
            spheres.centerBuffer.ref.version,
            spheres.groupBuffer.ref.version
        ]);
    }

    function fromArrays(centers: Float32Array, groups: Float32Array, sphereCount: number): Spheres {

        const boundingSphere = Sphere3D();
        let groupMapping: GroupMapping;

        let currentHash = -1;
        let currentGroup = -1;

        const spheres = {
            kind: 'spheres' as const,
            sphereCount,
            centerBuffer: ValueCell.create(centers),
            groupBuffer: ValueCell.create(groups),
            get boundingSphere() {
                const newHash = hashCode(spheres);
                if (newHash !== currentHash) {
                    const b = calculateInvariantBoundingSphere(spheres.centerBuffer.ref.value, spheres.sphereCount * 4, 4);
                    Sphere3D.copy(boundingSphere, b);
                    currentHash = newHash;
                }
                return boundingSphere;
            },
            get groupMapping() {
                if (spheres.groupBuffer.ref.version !== currentGroup) {
                    groupMapping = createGroupMapping(spheres.groupBuffer.ref.value, spheres.sphereCount, 4);
                    currentGroup = spheres.groupBuffer.ref.version;
                }
                return groupMapping;
            },
            setBoundingSphere(sphere: Sphere3D) {
                Sphere3D.copy(boundingSphere, sphere);
                currentHash = hashCode(spheres);
            },
            meta: {}
        };
        return spheres;
    }

    function update(centers: Float32Array, groups: Float32Array, sphereCount: number, spheres: Spheres) {
        spheres.sphereCount = sphereCount;
        ValueCell.update(spheres.centerBuffer, centers);
        ValueCell.update(spheres.groupBuffer, groups);
        return spheres;
    }

<<<<<<< HEAD
    function getStrideOffsetsAndSetPositionGroup(out: TextureImage<Float32Array>, centers: Float32Array, groups: Float32Array, count: number, strides: number[]) {
        const { array } = out;
        if (strides.length === 0) {
            for (let i = 0; i < count; ++i) {
                array[i * 4 + 0] = centers[i * 3 + 0];
                array[i * 4 + 1] = centers[i * 3 + 1];
                array[i * 4 + 2] = centers[i * 3 + 2];
                array[i * 4 + 3] = groups[i];
            }
            return;
        }

        const offsets = [0];

        let o = 0;
        for (let i = 0, il = strides.length; i < il; ++i) {
            const s = strides[i];
            for (let j = 0; j < count; ++j) {
                let handled = false;
                for (let k = 0; k < i; ++k) {
                    if (j % strides[k] === 0) {
                        handled = true;
                        break;
                    }
                }
                if (!handled && j % s === 0) {
                    array[o * 4 + 0] = centers[j * 3 + 0];
                    array[o * 4 + 1] = centers[j * 3 + 1];
                    array[o * 4 + 2] = centers[j * 3 + 2];
                    array[o * 4 + 3] = groups[j];
                    o += 1;
                }
            }
            offsets.push(o * 6);
        }

        return offsets;
    }

    type LodLevels = {
        minDistance: number
        maxDistance: number
        overlap: number
        stride: number
        scaleBias: number
    }[]

    function areLodLevelsEqual(a: LodLevels, b: LodLevels) {
        if (a.length !== b.length) return false;
        for (let i = 0, il = a.length; i < il; ++i) {
            if (a[i].maxDistance !== b[i].maxDistance) return false;
            if (a[i].minDistance !== b[i].minDistance) return false;
            if (a[i].overlap !== b[i].overlap) return false;
            if (a[i].stride !== b[i].stride) return false;
            if (a[i].scaleBias !== b[i].scaleBias) return false;
        }
        return true;
    }

    type LodLevelsValue = [minDistance: number, maxDistance: number, overlap: number, count: number, scale: number, stride: number, scaleBias: number][];

    function getLodLevelsValue(prop: LodLevels, sizeFactor: number, offsets: number[], count: number): LodLevelsValue {
        return prop.map((l, i) => {
            const stride = getAdjustedStride(l, sizeFactor);
            return [
                l.minDistance,
                l.maxDistance,
                l.overlap,
                offsets[offsets.length - 1 - i],
                Math.pow(Math.min(count, stride), 1 / l.scaleBias),
                l.stride,
                l.scaleBias,
            ];
        });
    }

    function getAdjustedStride(lodLevel: LodLevels[0], sizeFactor: number) {
        return Math.max(1, Math.round(lodLevel.stride / Math.pow(sizeFactor, lodLevel.scaleBias)));
    }

    function getStrides(lodLevels: LodLevels, sizeFactor: number) {
        return lodLevels.map(l => getAdjustedStride(l, sizeFactor)).reverse();
=======
    function setPositionGroup(out: TextureImage<Float32Array>, centers: Float32Array, groups: Float32Array, count: number) {
        const { array } = out;
        for (let i = 0; i < count; ++i) {
            array[i * 4 + 0] = centers[i * 3 + 0];
            array[i * 4 + 1] = centers[i * 3 + 1];
            array[i * 4 + 2] = centers[i * 3 + 2];
            array[i * 4 + 3] = groups[i];
        }
>>>>>>> 1afea8a8
    }

    export const Params = {
        ...BaseGeometry.Params,
        sizeFactor: PD.Numeric(1, { min: 0, max: 10, step: 0.1 }),
        doubleSided: PD.Boolean(false, BaseGeometry.CustomQualityParamInfo),
        ignoreLight: PD.Boolean(false, BaseGeometry.ShadingCategory),
        xrayShaded: PD.Select<boolean | 'inverted'>(false, [[false, 'Off'], [true, 'On'], ['inverted', 'Inverted']], BaseGeometry.ShadingCategory),
        transparentBackfaces: PD.Select('off', PD.arrayToOptions(['off', 'on', 'opaque']), BaseGeometry.ShadingCategory),
        solidInterior: PD.Boolean(true, BaseGeometry.ShadingCategory),
<<<<<<< HEAD
        approximate: PD.Boolean(false, BaseGeometry.ShadingCategory),
=======
        approximate: PD.Boolean(false, { ...BaseGeometry.ShadingCategory, description: 'Faster rendering, but has artifacts.' }),
>>>>>>> 1afea8a8
        bumpFrequency: PD.Numeric(0, { min: 0, max: 10, step: 0.1 }, BaseGeometry.ShadingCategory),
        bumpAmplitude: PD.Numeric(1, { min: 0, max: 5, step: 0.1 }, BaseGeometry.ShadingCategory),
        lodLevels: PD.ObjectList({
            minDistance: PD.Numeric(0),
            maxDistance: PD.Numeric(0),
            overlap: PD.Numeric(0),
            stride: PD.Numeric(0),
            scaleBias: PD.Numeric(3, { min: 0.1, max: 10, step: 0.1 }),
        }, o => `${o.stride}`, {
            ...BaseGeometry.CullingLodCategory,
            defaultValue: [] as LodLevels
        })
    };
    export type Params = typeof Params

    export const Utils: GeometryUtils<Spheres, Params> = {
        Params,
        createEmpty,
        createValues,
        createValuesSimple,
        updateValues,
        updateBoundingSphere,
        createRenderableState,
        updateRenderableState,
        createPositionIterator
    };

    function createPositionIterator(spheres: Spheres, transform: TransformData): LocationIterator {
        const groupCount = spheres.sphereCount;
        const instanceCount = transform.instanceCount.ref.value;
        const location = PositionLocation();
        const p = location.position;
        const v = spheres.centerBuffer.ref.value;
        const m = transform.aTransform.ref.value;
        const getLocation = (groupIndex: number, instanceIndex: number) => {
            if (instanceIndex < 0) {
                Vec3.fromArray(p, v, groupIndex * 3);
            } else {
                Vec3.transformMat4Offset(p, v, m, 0, groupIndex * 3, instanceIndex * 16);
            }
            return location;
        };
        return LocationIterator(groupCount, instanceCount, 1, getLocation);
    }

    function createValues(spheres: Spheres, transform: TransformData, locationIt: LocationIterator, theme: Theme, props: PD.Values<Params>): SpheresValues {
        const { instanceCount, groupCount } = locationIt;
        const positionIt = createPositionIterator(spheres, transform);

        const color = createColors(locationIt, positionIt, theme.color);
        const size = createSizes(locationIt, theme.size);
        const marker = props.instanceGranularity
            ? createMarkers(instanceCount, 'instance')
            : createMarkers(instanceCount * groupCount, 'groupInstance');
        const overpaint = createEmptyOverpaint();
        const transparency = createEmptyTransparency();
        const material = createEmptySubstance();
        const clipping = createEmptyClipping();

        const counts = { drawCount: spheres.sphereCount * 2 * 3, vertexCount: spheres.sphereCount * 6, groupCount, instanceCount };

        const padding = spheres.boundingSphere.radius ? getMaxSize(size) * props.sizeFactor : 0;
        const invariantBoundingSphere = Sphere3D.expand(Sphere3D(), spheres.boundingSphere, padding);
        const boundingSphere = calculateTransformBoundingSphere(invariantBoundingSphere, transform.aTransform.ref.value, instanceCount, 0);

        const positionGroupTexture = createTextureImage(spheres.sphereCount, 4, Float32Array);
<<<<<<< HEAD
        const strides = getStrides(props.lodLevels, props.sizeFactor);
        const offsets = getStrideOffsetsAndSetPositionGroup(positionGroupTexture, spheres.centerBuffer.ref.value, spheres.groupBuffer.ref.value, spheres.sphereCount, strides);
        const lodLevels = offsets ? getLodLevelsValue(props.lodLevels, props.sizeFactor, offsets, spheres.sphereCount) : [];
=======
        setPositionGroup(positionGroupTexture, spheres.centerBuffer.ref.value, spheres.groupBuffer.ref.value, spheres.sphereCount);
>>>>>>> 1afea8a8

        return {
            dGeometryType: ValueCell.create('spheres'),

            uTexDim: ValueCell.create(Vec2.create(positionGroupTexture.width, positionGroupTexture.height)),
            tPositionGroup: ValueCell.create(positionGroupTexture),

            boundingSphere: ValueCell.create(boundingSphere),
            invariantBoundingSphere: ValueCell.create(invariantBoundingSphere),
            uInvariantBoundingSphere: ValueCell.create(Vec4.ofSphere(invariantBoundingSphere)),
            ...color,
            ...size,
            ...marker,
            ...overpaint,
            ...transparency,
            ...material,
            ...clipping,
            ...transform,

            padding: ValueCell.create(padding),

            ...BaseGeometry.createValues(props, counts),
            uSizeFactor: ValueCell.create(props.sizeFactor),
            uDoubleSided: ValueCell.create(props.doubleSided),
            dIgnoreLight: ValueCell.create(props.ignoreLight),
            dXrayShaded: ValueCell.create(props.xrayShaded === 'inverted' ? 'inverted' : props.xrayShaded === true ? 'on' : 'off'),
            dTransparentBackfaces: ValueCell.create(props.transparentBackfaces),
            dSolidInterior: ValueCell.create(props.solidInterior),
            dApproximate: ValueCell.create(props.approximate),
            uBumpFrequency: ValueCell.create(props.bumpFrequency),
            uBumpAmplitude: ValueCell.create(props.bumpAmplitude),

<<<<<<< HEAD
            lodLevels: ValueCell.create(lodLevels),
=======
>>>>>>> 1afea8a8
            centerBuffer: spheres.centerBuffer,
            groupBuffer: spheres.groupBuffer,
        };
    }

    function createValuesSimple(spheres: Spheres, props: Partial<PD.Values<Params>>, colorValue: Color, sizeValue: number, transform?: TransformData) {
        const s = BaseGeometry.createSimple(colorValue, sizeValue, transform);
        const p = { ...PD.getDefaultValues(Params), ...props };
        return createValues(spheres, s.transform, s.locationIterator, s.theme, p);
    }

    function updateValues(values: SpheresValues, props: PD.Values<Params>) {
        BaseGeometry.updateValues(values, props);
        ValueCell.updateIfChanged(values.uSizeFactor, props.sizeFactor);
        ValueCell.updateIfChanged(values.uDoubleSided, props.doubleSided);
        ValueCell.updateIfChanged(values.dIgnoreLight, props.ignoreLight);
        ValueCell.updateIfChanged(values.dXrayShaded, props.xrayShaded === 'inverted' ? 'inverted' : props.xrayShaded === true ? 'on' : 'off');
        ValueCell.updateIfChanged(values.dTransparentBackfaces, props.transparentBackfaces);
        ValueCell.updateIfChanged(values.dSolidInterior, props.solidInterior);
        ValueCell.updateIfChanged(values.dApproximate, props.approximate);
        ValueCell.updateIfChanged(values.uBumpFrequency, props.bumpFrequency);
        ValueCell.updateIfChanged(values.uBumpAmplitude, props.bumpAmplitude);

        const lodLevels: LodLevels = (values.lodLevels.ref.value as LodLevelsValue).map(l => ({
            minDistance: l[0],
            maxDistance: l[1],
            overlap: l[2],
            stride: l[5],
            scaleBias: l[6],
        }));
        if (!areLodLevelsEqual(props.lodLevels, lodLevels)) {
            const count = values.uVertexCount.ref.value / 6;
            const strides = getStrides(props.lodLevels, props.sizeFactor);
            const offsets = getStrideOffsetsAndSetPositionGroup(values.tPositionGroup.ref.value, values.centerBuffer.ref.value, values.groupBuffer.ref.value, count, strides);
            const lodLevels = offsets ? getLodLevelsValue(props.lodLevels, props.sizeFactor, offsets, count) : [];
            ValueCell.update(values.tPositionGroup, values.tPositionGroup.ref.value);
            ValueCell.update(values.lodLevels, lodLevels);
        }
    }

    function updateBoundingSphere(values: SpheresValues, spheres: Spheres) {
        const padding = spheres.boundingSphere.radius
            ? getMaxSize(values) * values.uSizeFactor.ref.value
            : 0;
        const invariantBoundingSphere = Sphere3D.expand(Sphere3D(), spheres.boundingSphere, padding);
        const boundingSphere = calculateTransformBoundingSphere(invariantBoundingSphere, values.aTransform.ref.value, values.instanceCount.ref.value, 0);

        if (!Sphere3D.equals(boundingSphere, values.boundingSphere.ref.value)) {
            ValueCell.update(values.boundingSphere, boundingSphere);
        }
        if (!Sphere3D.equals(invariantBoundingSphere, values.invariantBoundingSphere.ref.value)) {
            ValueCell.update(values.invariantBoundingSphere, invariantBoundingSphere);
            ValueCell.update(values.uInvariantBoundingSphere, Vec4.fromSphere(values.uInvariantBoundingSphere.ref.value, invariantBoundingSphere));
        }
        ValueCell.update(values.padding, padding);
    }

    function createRenderableState(props: PD.Values<Params>): RenderableState {
        const state = BaseGeometry.createRenderableState(props);
        updateRenderableState(state, props);
        return state;
    }

    function updateRenderableState(state: RenderableState, props: PD.Values<Params>) {
        BaseGeometry.updateRenderableState(state, props);
        state.opaque = state.opaque && !props.xrayShaded;
        state.writeDepth = state.opaque;
    }
}<|MERGE_RESOLUTION|>--- conflicted
+++ resolved
@@ -114,7 +114,6 @@
         return spheres;
     }
 
-<<<<<<< HEAD
     function getStrideOffsetsAndSetPositionGroup(out: TextureImage<Float32Array>, centers: Float32Array, groups: Float32Array, count: number, strides: number[]) {
         const { array } = out;
         if (strides.length === 0) {
@@ -197,16 +196,6 @@
 
     function getStrides(lodLevels: LodLevels, sizeFactor: number) {
         return lodLevels.map(l => getAdjustedStride(l, sizeFactor)).reverse();
-=======
-    function setPositionGroup(out: TextureImage<Float32Array>, centers: Float32Array, groups: Float32Array, count: number) {
-        const { array } = out;
-        for (let i = 0; i < count; ++i) {
-            array[i * 4 + 0] = centers[i * 3 + 0];
-            array[i * 4 + 1] = centers[i * 3 + 1];
-            array[i * 4 + 2] = centers[i * 3 + 2];
-            array[i * 4 + 3] = groups[i];
-        }
->>>>>>> 1afea8a8
     }
 
     export const Params = {
@@ -217,11 +206,7 @@
         xrayShaded: PD.Select<boolean | 'inverted'>(false, [[false, 'Off'], [true, 'On'], ['inverted', 'Inverted']], BaseGeometry.ShadingCategory),
         transparentBackfaces: PD.Select('off', PD.arrayToOptions(['off', 'on', 'opaque']), BaseGeometry.ShadingCategory),
         solidInterior: PD.Boolean(true, BaseGeometry.ShadingCategory),
-<<<<<<< HEAD
-        approximate: PD.Boolean(false, BaseGeometry.ShadingCategory),
-=======
         approximate: PD.Boolean(false, { ...BaseGeometry.ShadingCategory, description: 'Faster rendering, but has artifacts.' }),
->>>>>>> 1afea8a8
         bumpFrequency: PD.Numeric(0, { min: 0, max: 10, step: 0.1 }, BaseGeometry.ShadingCategory),
         bumpAmplitude: PD.Numeric(1, { min: 0, max: 5, step: 0.1 }, BaseGeometry.ShadingCategory),
         lodLevels: PD.ObjectList({
@@ -288,13 +273,9 @@
         const boundingSphere = calculateTransformBoundingSphere(invariantBoundingSphere, transform.aTransform.ref.value, instanceCount, 0);
 
         const positionGroupTexture = createTextureImage(spheres.sphereCount, 4, Float32Array);
-<<<<<<< HEAD
         const strides = getStrides(props.lodLevels, props.sizeFactor);
         const offsets = getStrideOffsetsAndSetPositionGroup(positionGroupTexture, spheres.centerBuffer.ref.value, spheres.groupBuffer.ref.value, spheres.sphereCount, strides);
         const lodLevels = offsets ? getLodLevelsValue(props.lodLevels, props.sizeFactor, offsets, spheres.sphereCount) : [];
-=======
-        setPositionGroup(positionGroupTexture, spheres.centerBuffer.ref.value, spheres.groupBuffer.ref.value, spheres.sphereCount);
->>>>>>> 1afea8a8
 
         return {
             dGeometryType: ValueCell.create('spheres'),
@@ -327,10 +308,7 @@
             uBumpFrequency: ValueCell.create(props.bumpFrequency),
             uBumpAmplitude: ValueCell.create(props.bumpAmplitude),
 
-<<<<<<< HEAD
             lodLevels: ValueCell.create(lodLevels),
-=======
->>>>>>> 1afea8a8
             centerBuffer: spheres.centerBuffer,
             groupBuffer: spheres.groupBuffer,
         };
