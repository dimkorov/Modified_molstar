--- conflicted
+++ resolved
@@ -60,11 +60,7 @@
                     },
                     occlusion: {
                         name: 'on',
-<<<<<<< HEAD
-                        params: { levels: [{ bias: 0.8, radius: 5 }], distanceFactor: 10, blurKernelSize: 15, samples: 32, resolutionScale: 1 }
-=======
-                        params: { bias: 0.8, blurKernelSize: 15, radius: 5, samples: 32, resolutionScale: 1, color: Color(0x000000) }
->>>>>>> bd41f453
+                        params: { levels: [{ bias: 0.8, radius: 5 }], distanceFactor: 10, blurKernelSize: 15, samples: 32, resolutionScale: 1, color: Color(0x000000) }
                     },
                     shadow: { name: 'off', params: {} },
                 }
@@ -89,11 +85,7 @@
                         name: 'on',
                         params: pp.occlusion.name === 'on'
                             ? pp.occlusion.params
-<<<<<<< HEAD
-                            : { levels: [{ bias: 0.8, radius: 5 }], distanceFactor: 10, blurKernelSize: 15, samples: 32, resolutionScale: 1 }
-=======
-                            : { bias: 0.8, blurKernelSize: 15, radius: 5, samples: 32, resolutionScale: 1, color: Color(0x000000) }
->>>>>>> bd41f453
+                            : { levels: [{ bias: 0.8, radius: 5 }], distanceFactor: 10, blurKernelSize: 15, samples: 32, resolutionScale: 1, color: Color(0x000000) }
                     },
                     shadow: { name: 'off', params: {} },
                 }
