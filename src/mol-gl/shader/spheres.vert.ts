/**
 * Copyright (c) 2019-2023 mol* contributors, licensed under MIT, See LICENSE file for more info.
 *
 * @author Alexander Rose <alexander.rose@weirdbyte.de>
 */

export const spheres_vert = `
precision highp float;
precision highp int;

#include common
#include read_from_texture
#include common_vert_params
#include color_vert_params
#include size_vert_params
#include common_clip

uniform mat4 uModelView;
uniform mat4 uInvProjection;

uniform vec2 uTexDim;
uniform sampler2D tPositionGroup;

attribute mat4 aTransform;
attribute float aInstance;

varying float vRadius;
varying vec3 vPoint;
varying vec3 vPointViewPosition;

#include matrix_scale

const mat4 D = mat4(
    1.0, 0.0, 0.0, 0.0,
    0.0, 1.0, 0.0, 0.0,
    0.0, 0.0, 1.0, 0.0,
    0.0, 0.0, 0.0, -1.0
);

/**
 * Compute point size and center using the technique described in:
 * "GPU-Based Ray-Casting of Quadratic Surfaces" http://dl.acm.org/citation.cfm?id=2386396
 * by Christian Sigg, Tim Weyrich, Mario Botsch, Markus Gross.
 */
void quadraticProjection(const in float radius, const in vec3 position, const in vec2 mapping){
    vec2 xbc, ybc;

    mat4 T = mat4(
        radius, 0.0, 0.0, 0.0,
        0.0, radius, 0.0, 0.0,
        0.0, 0.0, radius, 0.0,
        position.x, position.y, position.z, 1.0
    );

    mat4 R = transpose4(uProjection * uModelView * aTransform * T);
    float A = dot(R[3], D * R[3]);
    float B = -2.0 * dot(R[0], D * R[3]);
    float C = dot(R[0], D * R[0]);
    xbc[0] = (-B - sqrt(B * B - 4.0 * A * C)) / (2.0 * A);
    xbc[1] = (-B + sqrt(B * B - 4.0 * A * C)) / (2.0 * A);
    float sx = abs(xbc[0] - xbc[1]) * 0.5;

    A = dot(R[3], D * R[3]);
    B = -2.0 * dot(R[1], D * R[3]);
    C = dot(R[1], D * R[1]);
    ybc[0] = (-B - sqrt(B * B - 4.0 * A * C)) / (2.0 * A);
    ybc[1] = (-B + sqrt(B * B - 4.0 * A * C)) / (2.0 * A);
    float sy = abs(ybc[0] - ybc[1]) * 0.5;

    gl_Position.xy = vec2(0.5 * (xbc.x + xbc.y), 0.5 * (ybc.x + ybc.y));
    gl_Position.xy -= mapping * vec2(sx, sy);
    gl_Position.xy *= gl_Position.w;
}

void main(void){
    vec2 mapping = vec2(1.0, 1.0); // vertices 2 and 5
    #if __VERSION__ == 100
        int m = imod(VertexID, 6);
    #else
        int m = VertexID % 6;
    #endif
    if (m == 0) {
        mapping = vec2(-1.0, 1.0);
    } else if (m == 1 || m == 3) {
        mapping = vec2(-1.0, -1.0);
    } else if (m == 4) {
        mapping = vec2(1.0, -1.0);
    }

    vec4 positionGroup = readFromTexture(tPositionGroup, VertexID / 6, uTexDim);
    vec3 position = positionGroup.rgb;
    float group = positionGroup.a;

    #include assign_color_varying
    #include assign_marker_varying
    #include assign_clipping_varying
    #include assign_size

    vRadius = size * matrixScale(uModelView);

    vec4 position4 = vec4(position, 1.0);
<<<<<<< HEAD
    vModelPosition = (uModel * aTransform * position4).xyz; // for clipping in frag shader

    float d;
    if (uLod.x != 0.0 || uLod.y != 0.0) {
        d = dot(uCameraPlane.xyz, vModelPosition) + uCameraPlane.w;
        float f = smoothstep(uLod.x - uLod.z, uLod.x, d) * uLod.w;
        vRadius *= f;
    }

=======
>>>>>>> 1afea8a8
    vec4 mvPosition = uModelView * aTransform * position4;

    #ifdef dApproximate
        vec4 mvCorner = vec4(mvPosition.xyz, 1.0);
        mvCorner.xy += mapping * vRadius;
        gl_Position = uProjection * mvCorner;
    #else
        gl_Position = uProjection * vec4(mvPosition.xyz, 1.0);
        quadraticProjection(vRadius, position, mapping);
    #endif

    vec4 vPoint4 = uInvProjection * gl_Position;
    vPoint = vPoint4.xyz / vPoint4.w;
    vPointViewPosition = -mvPosition.xyz / mvPosition.w;

    if (gl_Position.z < -gl_Position.w) {
        mvPosition.z -= 2.0 * vRadius; // avoid clipping
        gl_Position.z = (uProjection * vec4(mvPosition.xyz, 1.0)).z;
    }

    if (uLod.x != 0.0 || uLod.y != 0.0) {
        if (d < (uLod.x - uLod.z) || d > uLod.y) {
            // move out of [ -w, +w ] to 'discard' in vert shader
            gl_Position.z = 2.0 * gl_Position.w;
        }
    }

    #include clip_instance
}
`;<|MERGE_RESOLUTION|>--- conflicted
+++ resolved
@@ -99,7 +99,6 @@
     vRadius = size * matrixScale(uModelView);
 
     vec4 position4 = vec4(position, 1.0);
-<<<<<<< HEAD
     vModelPosition = (uModel * aTransform * position4).xyz; // for clipping in frag shader
 
     float d;
@@ -109,8 +108,6 @@
         vRadius *= f;
     }
 
-=======
->>>>>>> 1afea8a8
     vec4 mvPosition = uModelView * aTransform * position4;
 
     #ifdef dApproximate
