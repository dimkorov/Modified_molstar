--- conflicted
+++ resolved
@@ -89,24 +89,6 @@
     #ifdef dApproximate
         vec3 pointDir = -vPointViewPosition - vPoint;
         if (dot(pointDir, pointDir) > vRadius * vRadius) discard;
-<<<<<<< HEAD
-        cameraPos = -vPointViewPosition;
-        modelPos = vPoint;
-        fragmentDepth = gl_FragCoord.z;
-        #ifndef dIgnoreLight
-            cameraNormal = -mix(normalize(vPoint), vec3(0.0, 0.0, 1.0), uIsOrtho);
-        #endif
-        interior = false;
-    #else
-        bool hit = SphereImpostor(modelPos, cameraPos, cameraNormal, interior, fragmentDepth);
-        if (!hit) discard;
-
-        if (fragmentDepth < 0.0) discard;
-        if (fragmentDepth > 1.0) discard;
-
-        gl_FragDepthEXT = fragmentDepth;
-    #endif
-=======
         vec3 vViewPosition = -vPointViewPosition;
         fragmentDepth = gl_FragCoord.z;
         #ifndef dIgnoreLight
@@ -119,20 +101,16 @@
         vec3 cameraPos;
         bool hit = SphereImpostor(modelPos, cameraPos, cameraNormal, interior, fragmentDepth);
         if (!hit) discard;
->>>>>>> 1afea8a8
 
         if (fragmentDepth < 0.0) discard;
         if (fragmentDepth > 1.0) discard;
 
-<<<<<<< HEAD
-=======
         gl_FragDepthEXT = fragmentDepth;
 
         vec3 vModelPosition = modelPos;
         vec3 vViewPosition = cameraPos;
     #endif
 
->>>>>>> 1afea8a8
     #include clip_pixel
     #include assign_material_color
 
