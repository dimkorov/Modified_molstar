# Change Log
All notable changes to this project will be documented in this file, following the suggestions of [Keep a CHANGELOG](http://keepachangelog.com/). This project adheres to [Semantic Versioning](http://semver.org/) for its most widely used - and defacto - public interfaces.

Note that since we don't clearly distinguish between a public and private interfaces there will be changes in non-major versions that are potentially breaking. If we make breaking changes to less used interfaces we will highlight it in here.


## [Unreleased]

- Fix display issue with SIFTS mapping
- Update `getStateSnapshot` to only overwrite current snapshot if it was created automatically
- Fix distinct palette's `getSamples` infinite loop
- Add 'NH2', 'FOR', 'FMT' to `CommonProteinCaps`
- Add `opened` event to `PluginStateSnapshotManager`
- Properly switch-off fog
- Add `approximate` option for spheres rendering
- Reduce `Spheres` memory usage
    - Derive mapping from VertexID
    - Pull position and group from texture
- Add `Euler` math primitive
- Add stride option to element sphere & point visuals
<<<<<<< HEAD
- Add `LRUCache.remove`
=======
- Add 'Chain Instance' and 'Uniform' options for 'Carbon Color' param (in Color Theme: Element Symbol)
>>>>>>> 0ee8525b

## [v3.37.1] - 2023-06-20

- Fix issues with wboit/dpoit in large scenes
- Fix lines, text, points rendering (broken in v3.37.0)

## [v3.37.0] - 2023-06-17

- Add `inverted` option to `xrayShaded` parameter
- Model-export extension: Add ability to set a file name for structures
- Add `contextHash` to `SizeTheme`
- Add mipmap-based blur for image backgrounds

## [v3.36.1] - 2023-06-11

- Allow parsing of CCD ligand files
- Add dedicated wwPDB CCD extension to align and visualize ideal & model CCD coordinates
- Make operators in `IndexPairBonds` a directed property
- Remove erroneous bounding-box overlap test in `Structure.eachUnitPair`
- Fix `EdgeBuilder.addNextEdge` for loop edges
- Optimize inter unit bond compute
- Ensure consistent state for volume representation (#210)
- Improve SSAO for thin geometry (e.g. lines)
- Add snapshot support for structure selections
- Add `nucleicProfile` parameter to cartoon representation
- Add `cartoon` theme with separate colorings for for mainchain and sidechain visuals

## [v3.35.0] - 2023-05-14

- Enable odd dash count (1,3,5)
- Add principal axes spec and fix edge cases
- Add a uniform color theme for NtC tube that still paints residue and segment dividers in a different color
- Mesh exporter improvements
    - Support points & lines in glTF export
    - Set alphaMode and doubleSided in glTF export
    - Fix flipped cylinder caps
- Fix bond assignments `struct_conn` records referencing waters
- Add StructConn extension providing functions for inspecting struct_conns
- Fix `PluginState.setSnapshot` triggering unnecessary state updates
- Fix an edge case in the `mol-state`'s `State` when trying to apply a transform to an existing Null object
- Add `SbNcbrPartialCharges` extension for coloring and labeling atoms and residues by partial atomic charges
  - uses custom mmcif categories `_sb_ncbr_partial_atomic_charges_meta` and `_sb_ncbr_partial_atomic_charges` (more info in [README.md](./src/extensions/sb-ncbr/README.md))
- Parse HEADER record when reading PDB file
- Support `ignoreHydrogens` in interactions representation
- Add hydroxyproline (HYP) commonly present in collagen molecules to the list of amino acids
- Fix assemblies for Archive PDB files (do not generate unique `label_asym_id` if `REMARK 350` is present)
- Add additional functions to `core.math` in `mol-script`
    - `cantorPairing`, `sortedCantorPairing`, `invertCantorPairing`,
    - `trunc`, `sign`

## [v3.34.0] - 2023-04-16

- Avoid `renderMarkingDepth` for fully transparent renderables
- Remove `camera.far` doubling workaround
- Add `ModifiersKeys.areNone` helper function
- Do not render NtC tube segments unless all required atoms are present in the structure
- Fix rendering issues caused by VAO reuse
- Add "Zoom All", "Orient Axes", "Reset Axes" buttons to the "Reset Camera" button
- Improve trackball move-state handling when key bindings use modifiers
- Fix rendering with very small viewport and SSAO enabled
- Fix `.getAllLoci` for structure representations with `structure.child`
- Fix `readAllLinesAsync` refering to dom length property
- Make mol-util/file-info node compatible
- Add `eachLocation` to representation/visual interface

## [v3.33.0] - 2023-04-02

- Handle resizes of viewer element even when window remains the same size
- Throttle canvas resize events
- Selection toggle buttons hidden if selection mode is off
- Camera focus loci bindings allow reset on click-away to be overridden
- Input/controls improvements
    - Move or fly around the scene using keys
    - Pointer lock to look around scene
    - Toggle spin/rock animation using keys
- Apply bumpiness as lightness variation with `ignoreLight`
- Remove `JSX` reference from `loci-labels.ts`
- Fix overpaint/transparency/substance smoothing not updated when geometry changes
- Fix camera project/unproject when using offset viewport
- Add support for loading all blocks from a mmcif file as a trajectory
- Add `Frustum3D` and `Plane3D` math primitives
- Include `occupancy` and `B_iso_or_equiv` when creating `Conformation` from `Model`
- Remove LazyImports (introduced in v3.31.1)

## [v3.32.0] - 2023-03-20

- Avoid rendering of fully transparent renderables
- Add occlusion color parameter
- Fix issue with outlines and orthographic camera
- Reduce over-blurring occlusion at larger view distances
- Fix occlusion artefact with non-canvas viewport and pixel-ratio > 1
- Update nodejs-shims conditionals to handle polyfilled document object in NodeJS environment.
- Ensure marking edges are at least one pixel wide
- Add exposure parameter to renderer
- Only trigger marking when mouse is directly over canvas
- Fix blurry occlusion in screenshots
- [Breaking] Add `setFSModule` to `mol-util/data-source` instead of trying to trick WebPack

## [v3.31.4] - 2023-02-24

- Allow link cylinder/line `dashCount` set to '0'
- Stop animation loop when disposing `PluginContext` (thanks @gfrn for identifying the issue)

## [v3.31.3] - 2023-02-22

- Fix impostor bond visuals not correctly updating on `sizeFactor` changes
- Fix degenerate case in PCA
- Fix near clipping avoidance in impostor shaders
- Update `fs` import in `data-source.ts`

## [v3.31.2] - 2023-02-12

- Fix exit code of volume pack executable (pack.ts). Now exits with non-0 status when an error happens
- Remove pca transform from components ui focus (too distracting)
- Fix artefacts with opaque outlines behind transparent objects
- Fix polymer trace visual not updating
- Fix use of `WEBGL_provoking_vertex`

## [v3.31.1] - 2023-02-05

- Improve Component camera focus based on the PCA of the structure and the following rules:
    - The first residue should be in first quadrant if there is only one chain
    - The average position of the residues of the first chain should be in the first quadrant if there is more than one chain
- Add `HeadlessPluginContext` and `HeadlessScreenshotHelper` to be used in Node.js
- Add example `image-renderer`
- Fix wrong offset when rendering text with orthographic projection
- Update camera/handle helper when `devicePixelRatio` changes
- Add various options to customize the axes camera-helper
- Fix issue with texture-mesh color smoothing when changing themes
- Add fast boundary helper and corresponding unit trait
- Add Observable for Canvas3D commits

## [v3.30.0] - 2023-01-29

- Improve `Dnatco` extension
    - Factor out common code in `Dnatco` extension
    - Add `NtC tube` visual. Applicable for structures with NtC annotation
    - [Breaking] Rename `DnatcoConfalPyramids` to `DnatcoNtCs`
- Improve boundary calculation performance
- Add option to create & include images in state snapshots
- Fix SSAO artefacts with high bias values
- Fix SSAO resolution scale parameter handling
- Improve outlines, visually more stable at different view distances

## [v3.29.0] - 2023-01-15

- `meshes` extension: Fixed a bug in mesh visualization (show backfaces when opacity < 1)
- Add color quick select control to Volume controls
- Fix `dropFiles` bug
- Fix some cyclic imports and reduce the use of const enums. This should make it easier to use the library with the `isolatedModules: true` TS config.
- Fix `dropFiles` bug (#679)
- Add `input type='color'` picker to `CombinedColorControl`
- Set `ParameterMappingControl` disabled when state is updating
- Performance tweaks
    - Update clip `defines` only when changed
    - Check for identity in structure/unit areEqual methods
    - Avoid cloning of structure representation parameters
    - Make SymmetryOperator.createMapping monomorphic
    - Improve bonding-sphere calculation
    - Defer Scene properties calculation (markerAverage, opacityAverage, hasOpaque)
    - Improve checks in in UnitsRepresentation setVisualState
- Add StructureElement.Loci.forEachLocation
- Add RepresentationRegistry.clear and ThemeRegistry.clear
- Add generic Loci support for overpaint, substance, clipping themes
- Add `.getCenter` and `.center` to `Camera`
- Add support to dim unmarked groups
- Add support for marker edge strength

## [v3.28.0] - 2022-12-20

- Show histogram in direct volume control point settings
- Add `solidInterior` parameter to sphere/cylinder impostors
- [Breaking] Tweak `ignoreHydrogens` non-polar handling (introduced in 3.27.0)
- Add `meshes` and `volumes-and-segmentations` extensions
    - See https://molstarvolseg.ncbr.muni.cz/ for more info
- Fix missing support for info in `ParamDefinition.Converted`
- Add support for multi-visual volume representations
- Improve volume isosurface bounding-sphere
- Add basic volume segmentation support to core
    - Add `Volume.Segment` model
    - Add `Segmentation` custom volume property
    - Add `SegmentRepresentation` representation
    - Add `volume-segment` color theme
- Fix GPU marching cubes failing for large meshes with webgl2 (due to use of float16)

## [v3.27.0] - 2022-12-15

- Add an `includeTransparent` parameter to hide/show outlines of components that are transparent
- Fix 'once' for animations of systems with many frames
- Better guard against issue (black fringes) with bumpiness in impostors
- Improve impostor shaders
    - Fix sphere near-clipping with orthographic projection
    - Fix cylinder near-clipping
    - Add interior cylinder caps
    - Add per-pixel object clipping
- Fix `QualityAssessment` assignment bug for structures with different auth vs label sequence numbering
- Refresh `ApplyActionControl`'s param definition when toggling expanded state
- Fix `struct_conn` bond assignment for ions
- Ability to show only polar hydrogens

## [v3.26.0] - 2022-12-04

- Support for ``powerPreference`` webgl attribute. Add ``PluginConfig.General.PowerPreference`` and ``power-preference`` Viewer GET param.
- Excluded common protein caps `NME` and `ACE` from the ligand selection query
- Add screen-space shadow post-processing effect
- Add "Structure Molecular Surface" visual
- Add `external-volume` theme (coloring of arbitrary geometries by user-selected volume)

## [v3.25.1] - 2022-11-20

- Fix edge-case in `Structure.eachUnitPair` with single-element units
- Fix 'auto' structure-quality for coarse models

## [v3.25.0] - 2022-11-16

- Fix handling of gzipped assets (reverts #615)

## [v3.24.0] - 2022-11-13

- Make `PluginContext.initContainer` checkered canvas background optional
- Store URL of downloaded assets to detect zip/gzip based on extension (#615)
- Add optional `operator.key`; can be referenced in `IndexPairBonds`
- Add overpaint/transparency/substance theme strength to representations
- Fix viewport color for transparent background

## [v3.23.0] - 2022-10-19

- Add `PluginContext.initContainer/mount/unmount` methods; these should make it easier to reuse a plugin context with both custom and built-in UI
- Add `PluginContext.canvas3dInitialized`
- `createPluginUI` now resolves after the 3d canvas has been initialized
- Change EM Volume Streaming default from `Whole Structure` to `Auto`

## [v3.22.0] - 2022-10-17

- Replace `VolumeIsosurfaceParams.pickingGranularity` param with `Volume.PickingGranuality`

## [v3.21.0] - 2022-10-17

- Add `VolumeIsosurfaceParams.pickingGranularity` param
- Prevent component controls collapsing when option is selected

## [v3.20.0] - 2022-10-16

- [Breaking] Rename the ``model-index`` color theme to ``trajectory-index``
- Add a new ``model-index`` color theme that uniquely colors each loaded model
- Add the new ``model-index`` and ``structure-index`` color themes as an option for the carbon color in the ``element-symbol`` and ``ilustrative`` color themes
- Add ``structure-index`` color theme that uniquely colors each root structure
- Add ``nearest`` method to ``Lookup3D``
- Add mipmap-based blur for skybox backgrounds

## [v3.19.0] - 2022-10-01

- Fix "empty textures" error on empty canvas
- Optimize BinaryCIF integer packing encoder
- Fix dual depth peeling when post-processing is off or when rendering direct-volumes
- Add ``cameraClipping.minNear`` parameter
- Fix black artifacts on specular highlights with transparent background

## [v3.18.0] - 2022-09-17

- Integration of Dual depth peeling - OIT method
- Stereo camera improvements
    - Fix param updates not applied
    - Better param ranges and description
    - Add timer.mark for left/right camera

## [v3.17.0] - 2022-09-11

- [Fix] Clone ``Canvas3DParams`` when creating a ``Canvas3D`` instance to prevent shared state between multiple instances
- Add ``includeResidueTest`` option to ``alignAndSuperposeWithSIFTSMapping``
- Add ``parentDisplay`` param for interactions representation.
- [Experimental] Add support for PyMOL, VMD, and Jmol atom expressions in selection scripts
- Support for ``failIfMajorPerformanceCaveat`` webgl attribute. Add ``PluginConfig.General.AllowMajorPerformanceCaveat`` and ``allow-major-performance-caveat`` Viewer GET param.
- Fix handling of PDB TER records (#549)
- Add support for getting multiple loci from a representation (``.getAllLoci()``)
- Add ``key`` property to intra- and inter-bonds for referencing source data
- Fix click event triggered after move

## [v3.16.0] - 2022-08-25

- Support ``globalColorParams`` and ``globalSymmetryParams`` in common representation params
- Support ``label`` parameter in ``Viewer.loadStructureFromUrl``
- Fix ``ViewportHelpContent`` Mouse Controls section

## [v3.15.0] - 2022-08-23

- Fix wboit in Safari >=15 (add missing depth renderbuffer to wboit pass)
- Add 'Around Camera' option to Volume streaming
- Avoid queuing more than one update in Volume streaming

## [v3.14.0] - 2022-08-20

- Expose inter-bonds compute params in structure
- Improve performance of inter/intra-bonds compute
- Fix defaultAttribs handling in Canvas3DContext.fromCanvas
- Confal pyramids extension improvements
    - Add custom labels to Confal pyramids
    - Improve naming of some internal types in Confal pyramids extension coordinate
    - Add example mmCIF file with categories necessary to display Confal pyramids
    - Change the lookup logic of NtC steps from residues
- Add support for download of gzipped files
- Don't filter IndexPairBonds by element-based rules in MOL/SDF and MOL2 (without symmetry) models
- Fix Glycam Saccharide Names used by default
- Fix GPU surfaces rendering in Safari with WebGL2
- Add ``fov`` (Field of View) Canvas3D parameter
- Add ``sceneRadiusFactor`` Canvas3D parameter
- Add background pass (skybox, image, horizontal/radial gradient)
    - Set simple-settings presets via ``PluginConfig.Background.Styles``
    - Example presets in new backgrounds extension
    - Load skybox/image from URL or File (saved in session)
    - Opacity, saturation, lightness controls for skybox/image
    - Coverage (viewport or canvas) controls for image/gradient
- [Breaking] ``AssetManager`` needs to be passed to various graphics related classes
- Fix SSAO renderable initialization
- Reduce number of webgl state changes
    - Add ``viewport`` and ``scissor`` to state object
    - Add ``hasOpaque`` to scene object
- Handle edge cases where some renderables would not get (correctly) rendered
    - Fix text background rendering for opaque text
    - Fix helper scenes not shown when rendering directly to draw target
- Fix ``CustomElementProperty`` coloring not working

## [v3.13.0] - 2022-07-24

- Fix: only update camera state if manualReset is off (#494)
- Improve handling principal axes of points in a plane
- Add 'material' annotation support for textures
- More effort to avoid using ``flat`` qualifier in shaders: add ``dVaryingGroup``
- Enable ``immediateUpdate`` for iso level in isosurface and volume streaming controls
- Add support to download CCD from configurable URL

## [v3.12.1] - 2022-07-20

- Fix plugin behavior dispose logic to correctly unsubscribe observables.

## [v3.12.0] - 2022-07-17

- Add ``colorMarker`` option to Renderer. This disables the highlight and select marker at a shader level for faster rendering of large scenes in some cases.
- Bind shared textures only once per pass, not for each render item
- Fix missing 'material' annotation for some uniforms, causing unnecessary uniform updates
- Remove use of ``isnan`` in impostor shaders, not needed and causing slowdown
- Avoid using ``flat`` qualifier in shaders, causing slowdown
- Improve CellPack's ``adjustStyle`` option (disable ``colorMarker``, set component options, enable marking w/o ghost)
- Scan all entities when looking for ``struct_conn`` entries (fixes issue when the same ``label_asym_id`` is used in more than one entity)

## [v3.11.0] - 2022-07-04

- Add ``instanceGranularity`` option for marker, transparency, clipping, overpaint, substance data to save memory
- CellPack extension tweaks
    - Use instancing to create DNA/RNA curves to save memory
    - Enable ``instanceGranularity`` by default
    - Add ``adjustStyle`` option to LoadCellPackModel action (stylized, no multi-sample, no far clipping, chain picking)
- Structure Superposition now respects pivot's coordinate system

## [v3.10.2] - 2022-06-26

- Fix superfluous shader varying
- Improve use of gl_VertexID when possible

## [v3.10.1] - 2022-06-26

- Fix groupCount when updating TextureMesh-based visuals

## [v3.10.0] - 2022-06-24

- Add support for Glycam saccharide names
- Add ``PluginConfig.Viewport.ShowTrajectoryControls`` config option

## [v3.9.1] - 2022-06-19

- Fix missing ``super.componentWillUnmount()`` calls (@simeonborko)
- Fix missing ``uGroupCount`` update for visuals
- Fix missing aromatic bond display

## [v3.9.0] - 2022-05-30

- Improve picking by using drawbuffers (when available) to reduce number of drawcalls
- GPU timing support
    - Add ``timing-mode`` Viewer GET param
    - Add support for webgl timer queries
    - Add timer marks around GPU render & compute operations
- Volume Server CIF: Add check that a data block contains volume data before parsing
- Fix ``Scene.clear`` not clearing primitives & volumes arrays (@JonStargaryen)
- Fix rendering volumes when wboit is switched off and postprocessing is enabled

## [v3.8.2] - 2022-05-22

- Fix ``Scene.opacityAverage`` not taking xray shaded into account

## [v3.8.1] - 2022-05-14

- Fix issues with marking camera/handle helper (#433)
- Fix issues with array uniforms when running with headless-gl
- Fix Polymer Chain Instance coloring
- Improve performance of scene marker/opacity average calculation

## [v3.8.0] - 2022-04-30

- Add support for outlines around transparent objects
- Improve per-group transparency when wboit is switched off
- Improve ``ColorTheme`` typing with ``ColorType`` generic.
    - Defaults to ``ColorTypeLocation``
    - Set when using ``ColorTypeDirect`` or ``ColorTypeGrid``
- Fix case handling of ``struct_conf`` mmCIF enumeration field (#425)
- Fix ``allowTransparentBackfaces`` for per-group transparency
- Fix ``FormatRegistry.isApplicable`` returning true for unregistered formats
- Fix: handle building of ``GridLookup3D`` with zero cell size
- Fix ``ignoreLight`` for direct-volume rendering with webgl1
- Fix (non-black) outlines when using transparent background

## [v3.7.0] - 2022-04-13

- Fix ``xrayShaded`` for texture-mesh geometries
- [Breaking] Change ``allowTransparentBackfaces`` to ``transparentBackfaces`` with options ``off``, ``on``, ``opaque``. This was only added in 3.6.0, so allowing a breaking change here.
    - ``off``: don't show (default)
    - ``on``: show with transparency
    - ``opaque``: show fully opaque
- Add option to disable file drop overlay.

## [v3.6.2] - 2022-04-05

- ModelServer ligand queries: fixes for alternate locations, additional atoms & UNL ligand
- React 18 friendly ``useBehavior`` hook.

## [v3.6.1] - 2022-04-03

- Fix React18 related UI regressions.

## [v3.6.0] - 2022-04-03

- Check that model and coordinates have same element count when creating a trajectory
- Fix aromatic rings assignment: do not mix flags and planarity test
- Improve bonds assignment of coarse grained models: check for IndexPairBonds and exhaustive StructConn
- Fix unit mapping in bondedAtomicPairs MolScript query
- Improve pdb parsing: handle non unique atom and chain names (fixes #156)
- Fix volume streaming for entries with multiple contour lists
- Add ``allowTransparentBackfaces`` parameter to support double-sided rendering of transparent geometries
- Fix handling of case insensitive mmCIF enumeration fields (including entity.type)
- Fix ``disable-wboit`` Viewer GET param
- Add support for React 18.
    - Used by importing ``createPluginUI`` from ``mol-plugin-ui/react18``;
    - In Mol* 4.0, React 18 will become the default option.

## [v3.5.0] - 2022-03-25

- Fix issues with bounding-sphere & color-smoothing (mostly for small geometries)
- Support BCIF => CIF conversion in ``cif2bcif`` CLI tool

## [v3.4.0] - 2022-03-13

- Fix handling of mmcif with empty ``label_*`` fields
- Improve saccharide detection (compare against list from CCD)
- Fix legend label of hydrophobicity color theme
- Add ``LoadTrajectory`` action
- Add ``CustomImportControls`` to left panel
- Add Zenodo import extension (load structures, trajectories, volumes, and zip files)
- Fix loading of some compressed files within sessions
- Fix wrong element assignment for atoms with Charmm ion names
- Fix handling of empty symmetry cell data
- Add support for ``trr`` and ``nctraj`` coordinates files
- Add support for ``prmtop`` and ``top`` topology files

## [v3.3.1] - 2022-02-27

- Fix issue with unit boundary reuse (do at visual level instead)
- Add option to ignore ions for inter-unit bond computation

## [v3.3.0] - 2022-02-27

- Fix parsing contour-level from emdb v3 header files
- Fix invalid CSS (#376)
- Fix "texture not renderable" & "texture not bound" warnings (#319)
- Fix visual for bonds between two aromatic rings
- Fix visual for delocalized bonds (parsed from mmcif and mol2)
- Fix ring computation algorithm
- Add ``UnitResonance`` property with info about delocalized triplets
- Resolve marking in main renderer loop to improve overall performance
- Use ``throttleTime`` instead of ``debounceTime`` in sequence viewer for better responsiveness
- Change line geometry default ``scaleFactor`` to 2 (3 is too big after fixing line rendering)
- Trajectory animation performance improvements
    - Reuse ``Model.CoarseGrained`` for coordinate trajectories
    - Avoid calculating ``InterUnitBonds`` when ``Structure.parent`` ones are empty
    - Reuse unit boundary if sphere has not changed too much
    - Don't show 'inter-bond' and 'element-cross' visuals in line representations of polymerAndLigand preset
- Fix additional mononucleotides detected as polymer components
- Fix and improve ``canRemap`` handling in ``IntraUnitBonds``
- Reuse occlusion for secondary passes during multi-sampling
- Check if marking passes are needed before doing them
- Add ``resolutionScale`` parameter to allow trading quality of occlusion for performance

## [v3.2.0] - 2022-02-17

- Rename "best database mapping" to "SIFTS Mapping"
- Add schema and export support for ``atom_site.pdbx_sifts_xref_*`` fields
- Add schema export support for ``atom_site.pdbx_label_index`` field
- Add `traceOnly` parameter to chain/UniProt-based structure alignment
- Store ``IndexPairBonds`` as a dynamic property.

## [v3.1.0] - 2022-02-06

- Fix ``xrayShaded`` & ``ignoreLight`` params not working at the same time
- Add ``ignoreLight`` to component params
- Tweaks for cleaner default representation style
    - Cartoon: use ``nucleotide-ring`` instead of ``nucleotide-block``
    - Focus: use ``xrayShaded`` instead of opacity; adjust target size; don't show non-covalent interactions twice
- Fix representation preset side effects (changing post-processing parameters, see #363)
- Add Quick Styles panel (default, illustrative, stylized)
- Fix exported structure missing secondary-structure categories (#364)
- Fix volume streaming error message: distinguish between missing data and server error (#364)

## [v3.0.2] - 2022-01-30

- Fix color smoothing of elongated structures (by fixing ``Sphere.expand`` for spheres with highly directional extrema)
- Fix entity label not displayed when multiple instances of the same entity are highlighted
- Fix empty elements created in ``StructureElement.Loci.extendToAllInstances``
- Measurement options tweaks (allow larger ``textSize``; make ``customText`` essential)
- Fix visual visibility sync edge case when changing state snapshots

## [v3.0.1] - 2022-01-27

- Fix marking pass not working with ``transparentBackground``
- Fix pdbe xray maps url not https
- Fix entity-id color theme broken for non-IHM models
- Improve/fix marking of ``InteractionsInterUnitVisual`` (mark when all contact-feature members are given)
- Add missing "entity-id" and "enity-source" options for carbon coloring to "element-symbol" color theme
- Fix VolumeServer/query CLI
- Support automatic iso-value adjustment for VolumeServer data in ``Viewer.loadVolumeFromUrl``
- Emit drag event whenever started within viewport (not only for non-empty loci)

## [v3.0.0] - 2022-01-23

- Assembly handling tweaks:
    - Do not include suffix for "identity assembly operators"
    - Do not include assembly-related categories to export if the structure was composed from an assembly
    - Special case for ``structAsymMap`` if Mol* asym id operator mapping is present
- Support for opening ZIP files with multiple entries
- Add Model Export extension
- Bugfix: Automatically treat empty string as "non-present" value in BinaryCIF writer.
- Fix coarse model support in entity-id color theme
- Fix marking of carbohydrate visuals (whole chain could get marked instead of single residue)
- Add custom colors to "element-symbol", "molecule-type", "residue-name", and "secondary-structure" themes
- Support/bugfixes for ``atom_site.pdbx_sifts_xref`` categories
- Improve/fix marking of ``InteractionsIntraUnitVisual`` (mark when all contact-feature members are given)

## [v3.0.0-dev.10] - 2022-01-17

- Fix ``getOperatorsForIndex``
- Pass animation info (current frame & count) to state animations
    - Fix camera stutter for "camera spin" animation
- Add formal charge parsing support for MOL/SDF files (thanks @ptourlas)
- [Breaking] Cleaner looking ``MembraneOrientationVisuals`` defaults
- [Breaking] Add rock animation to trackball controls
    - Add ``animate`` to ``TrackballControlsParams``, remove ``spin`` and ``spinSpeed``
    - Add ``animate`` to ``SimpleSettingsParams``, remove ``spin``
- Add "camera rock" state animation
- Add support for custom colors to "molecule-type" theme
- [Breaking] Add style parameter to "illustrative" color theme
    - Defaults to "entity-id" style instead of "chain-id"
- Add "illustrative" representation preset

## [v3.0.0-dev.9] - 2022-01-09

- Add PDBj as a ``pdb-provider`` option
- Move Viewer APP to a separate file to allow use without importing light theme & index.html
- Add symmetry support for mol2 files (only spacegroup setting 1)
- Fix mol2 files element symbol assignment
- Improve bond assignment from ``IndexPairBonds``
    - Add ``key`` field for mapping to source data
    - Fix assignment of bonds with unphysical length
- Fix label/stats of single atom selection in multi-chain units

## [v3.0.0-dev.8] - 2021-12-31

- Add ``PluginFeatureDetection`` and disable WBOIT in Safari 15.
- Add ``disable-wboit`` Viewer GET param
- Add ``prefer-webgl1`` Viewer GET param
- [Breaking] Refactor direct-volume rendering
    - Remove isosurface render-mode (use GPU MC instead)
    - Move coloring into theme (like for other geometries/renderables)
        - Add ``direct`` color type
        - Remove color from transfer-function (now only alpha)
        - Add direct-volume color theme support
        - Add volume-value color theme
- [Breaking] Use size theme in molecular/gaussian surface & label representations
    - This is breaking because it was hardcoded to ``physical`` internally but the repr size theme default was ``uniform`` (now ``physical``)

## [v3.0.0-dev.7] - 2021-12-20

- Reduce number of created programs/shaders
    - Support specifying variants when creating graphics render-items
    - Change double-side shader param from define to uniform
    - Remove dMarkerType shader define (use uMarker as needed)
    - Support to ignore defines depending on the shader variant
    - Combine pickObject/pickInstance/pickGroup shader variants into one
    - Combine markingDepth/markingMask shader variants into one
    - Correctly set shader define flags for overpaint, transparency, substance, clipping
- [Breaking] Add per-object clip rendering properties (variant/objects)
    - ``SimpleSettingsParams.clipping.variant/objects`` and ``RendererParams.clip`` were removed

## [v3.0.0-dev.6] - 2021-12-19

- Enable temporal multi-sampling by default
    - Fix flickering during marking with camera at rest
- Enable ``aromaticBonds`` in structure representations by default
- Add ``PluginConfig.Structure.DefaultRepresentationPreset``
- Add ModelArchive support
    - schema extensions (e.g., AlphaFold uses it for the pLDDT score)
    - ModelArchive option in DownloadStructure action
    - ``model-archive`` GET parameter for Viewer app
    - ``Viewer.loadModelArchive`` method
- Improve support for loading AlphaFold structures
    - Automatic coloring by pLDDT
    - AlphaFold DB option in DownloadStructure action
    - ``afdb`` GET parameter for Viewer app
    - ``Viewer.loadAlphaFoldDb`` method
- Add QualityAssessment extension (using data from ma_qa_metric_local mmcif category)
    - pLDDT & qmean score: coloring, repr presets, molql symbol, loci labels (including avg for mutli-residue selections)
    - pLDDT: selection query
- Warn about erroneous symmetry operator matrix (instead of throwing an error)
- Added ``createPluginUI`` to ``mol-plugin-ui``
    - Support ``onBeforeUIRender`` to make sure initial UI works with custom presets and similar features.
- [Breaking] Removed ``createPlugin`` and ``createPluginAsync`` from ``mol-plugin-ui``
    - Please use ``createPluginUI`` instead
- Improve aromatic bonds handling
    - Don't detect aromatic bonds for rings < 5 atoms based on planarity
    - Prefer atoms in aromatic rings as bond reference positions

## [v3.0.0-dev.5] - 2021-12-16

- Fix initial camera reset not triggering for some entries.

## [v3.0.0-dev.4] - 2021-12-14

- Add ``bumpiness`` (per-object and per-group), ``bumpFrequency`` & ``bumpAmplitude`` (per-object) render parameters (#299)
- Change ``label`` representation defaults: Use text border instead of rectangle background
- Add outline color option to renderer
- Fix false positives in Model.isFromPdbArchive
- Add drag and drop support for loading any file, including multiple at once
    - If there are session files (.molx or .molj) among the dropped files, only the first session will be loaded
- Add drag and drop overlay
- Safari 15.1 - 15.3 WebGL 2 support workaround
- [Breaking] Move ``react`` and ``react-dom`` to ``peerDependencies``. This might break some builds.

## [v3.0.0-dev.3] - 2021-12-4

- Fix OBJ and USDZ export

## [v3.0.0-dev.2] - 2021-12-1

- Do not include tests and source maps in NPM package

## [v3.0.0-dev.0] - 2021-11-28

- Add multiple lights support (with color, intensity, and direction parameters)
- [Breaking] Add per-object material rendering properties
    - ``SimpleSettingsParams.lighting.renderStyle`` and ``RendererParams.style`` were removed
- Add substance theme with per-group material rendering properties
- ``StructureComponentManager.Options`` state saving support
- ``ParamDefinition.Group.presets`` support

## [v2.4.1] - 2021-11-28

- Fix: allow atoms in aromatic rings to do hydrogen bonds

## [v2.4.0] - 2021-11-25

- Fix secondary-structure property handling
    - StructureElement.Property was incorrectly resolving type & key
    - StructureSelectionQuery helpers 'helix' & 'beta' were not ensuring property availability
- Re-enable VAO with better workaround (bind null elements buffer before deleting)
- Add ``Representation.geometryVersion`` (increments whenever the geometry of any of its visuals changes)
- Add support for grid-based smoothing of Overpaint and Transparency visual state for surfaces

## [v2.3.9] - 2021-11-20

- Workaround: switch off VAO support for now

## [v2.3.8] - 2021-11-20

- Fix double canvas context creation (in plugin context)
- Fix unused vertex attribute handling (track which are used, disable the rest)
- Workaround for VAO issue in Chrome 96 (can cause WebGL to crash on geometry updates)

## [v2.3.7] - 2021-11-15

- Added ``ViewerOptions.collapseRightPanel``
- Added ``Viewer.loadTrajectory`` to support loading "composed" trajectories (e.g. from gro + xtc)
- Fix: handle parent in Structure.remapModel
- Add ``rounded`` and ``square`` helix profile options to Cartoon representation (in addition to the default ``elliptical``)

## [v2.3.6] - 2021-11-8

- Add additional measurement controls: orientation (box, axes, ellipsoid) & plane (best fit)
- Improve aromatic bond visuals (add ``aromaticScale``, ``aromaticSpacing``, ``aromaticDashCount`` params)
- [Breaking] Change ``adjustCylinderLength`` default to ``false`` (set to true for focus representation)
- Fix marker highlight color overriding select color
- CellPack extension update
    - add binary model support
    - add compartment (including membrane) geometry support
    - add latest mycoplasma model example
- Prefer WebGL1 in Safari 15.1.

## [v2.3.5] - 2021-10-19

- Fix sequence viewer for PDB files with COMPND record and multichain entities.
- Fix index pair bonds order assignment

## [v2.3.4] - 2021-10-12

- Fix pickScale not taken into account in line/point shader
- Add pixel-scale, pick-scale & pick-padding GET params to Viewer app
- Fix selecting bonds not adding their atoms in selection manager
- Add ``preferAtoms`` option to SelectLoci/HighlightLoci behaviors
- Make the implicit atoms of bond visuals pickable
    - Add ``preferAtomPixelPadding`` to Canvas3dInteractionHelper
- Add points & crosses visuals to Line representation
- Add ``pickPadding`` config option (look around in case target pixel is empty)
- Add ``multipleBonds`` param to bond visuals with options: off, symmetric, offset
- Fix ``argparse`` config in servers.

## [v2.3.3] - 2021-10-01

- Fix direct volume shader

## [v2.3.2] - 2021-10-01

- Prefer WebGL1 on iOS devices until WebGL2 support has stabilized.

## [v2.3.1] - 2021-09-28

- Add Charmm saccharide names
- Treat missing occupancy column as occupancy of 1
- Fix line shader not accounting for aspect ratio
- [Breaking] Fix point repr & shader
    - Was unusable with ``wboit``
    - Replaced ``pointFilledCircle`` & ``pointEdgeBleach`` params by ``pointStyle`` (square, circle, fuzzy)
    - Set ``pointSizeAttenuation`` to false by default
    - Set ``sizeTheme`` to ``uniform`` by default
- Add ``markerPriority`` option to Renderer (useful in combination with edges of marking pass)
- Add support support for ``chem_comp_bond`` and ``struct_conn`` categories (fixes ModelServer behavior where these categories should have been present)
- Model and VolumeServer: fix argparse config

## [v2.3.0] - 2021-09-06

- Take include/exclude flags into account when displaying aromatic bonds
- Improve marking performance
    - Avoid unnecessary draw calls/ui updates when marking
    - Check if loci is superset of visual
    - Check if loci overlaps with unit visual
    - Ensure ``Interval`` is used for ranges instead of ``SortedArray``
    - Add uniform marker type
    - Special case for reversing previous mark
- Add optional marking pass
    - Outlines visible and hidden parts of highlighted/selected groups
    - Add highlightStrength/selectStrength renderer params

## [v2.2.3] - 2021-08-25

- Add ``invertCantorPairing`` helper function
- Add ``Mesh`` processing helper ``.smoothEdges``
- Smooth border of molecular-surface with ``includeParent`` enabled
- Hide ``includeParent`` option from gaussian-surface visuals (not particularly useful)
- Improved ``StructureElement.Loci.size`` performance (for marking large cellpack models)
- Fix new ``TransformData`` issues (camera/bounding helper not showing up)
- Improve marking performance (avoid superfluous calls to ``StructureElement.Loci.isWholeStructure``)

## [v2.2.2] - 2021-08-11

- Fix ``TransformData`` issues [#133](https://github.com/molstar/molstar/issues/133)
- Fix ``mol-script`` query compiler const expression recognition.

## [v2.2.1] - 2021-08-02

- Add surrounding atoms (5 Angstrom) structure selection query
- [Breaking] Add maxDistance prop to ``IndexPairBonds``
- Fix coordinateSystem not handled in ``Structure.asParent``
- Add ``dynamicBonds`` to ``Structure`` props (force re-calc on model change)
    - Expose as optional param in root structure transform helper
- Add overpaint support to geometry exporters
- ``InputObserver`` improvements
  - normalize wheel speed across browsers/platforms
  - support Safari gestures (used by ``TrackballControls``)
  - ``PinchInput.fractionDelta`` and use it in ``TrackballControls``

## [v2.2.0] - 2021-07-31

- Add ``tubularHelices`` parameter to Cartoon representation
- Add ``SdfFormat`` and update SDF parser to be able to parse data headers according to spec (hopefully :)) #230
- Fix mononucleotides detected as polymer components (#229)
- Set default outline scale back to 1
- Improved DCD reader cell angle handling (interpret near 0 angles as 90 deg)
- Handle more residue/atom names commonly used in force-fields
- Add USDZ support to ``geo-export`` extension.
- Fix ``includeParent`` support for multi-instance bond visuals.
- Add ``operator`` Loci granularity, selecting everything with the same operator name.
- Prefer ``_label_seq_id`` fields in secondary structure assignment.
- Support new EMDB API (https://www.ebi.ac.uk/emdb/api/entry/map/[EMBD-ID]) for EM volume contour levels.
- ``Canvas3D`` tweaks:
    - Update ``forceDraw`` logic.
    - Ensure the scene is re-rendered when viewport size changes.
    - Support ``noDraw`` mode in ``PluginAnimationLoop``.

## [v2.1.0] - 2021-07-05

- Add parameter for to display aromatic bonds as dashes next to solid cylinder/line.
- Add backbone representation
- Fix outline in orthographic mode and set default scale to 2.

## [v2.0.7] - 2021-06-23

- Add ability to specify ``volumeIndex`` in ``Viewer.loadVolumeFromUrl`` to better support Volume Server inputs.
- Support in-place reordering for trajectory ``Frame.x/y/z`` arrays for better memory efficiency.
- Fixed text CIF encoder edge cases (most notably single whitespace not being escaped).

## [v2.0.6] - 2021-06-01

- Add glTF (GLB) and STL support to ``geo-export`` extension.
- Protein crosslink improvements
    - Change O-S bond distance to allow for NOS bridges (doi:10.1038/s41586-021-03513-3)
    - Added NOS-bridges query & improved disulfide-bridges query
- Fix #178: ``IndexPairBonds`` for non-single residue structures (bug due to atom reordering).
- Add volumetric color smoothing for MolecularSurface and GaussianSurface representations (#173)
- Fix nested 3d grid lookup that caused results being overwritten in non-covalent interactions computation.
- Basic implementation of ``BestDatabaseSequenceMapping`` (parse from CIF, color theme, superposition).
- Add atom id ranges support to Selection UI.

## [v2.0.5] - 2021-04-26

- Ability to pass ``Canvas3DContext`` to ``PluginContext.fromCanvas``.
- Relative frame support for ``Canvas3D`` viewport.
- Fix bug in screenshot copy UI.
- Add ability to select residues from a list of identifiers to the Selection UI.
- Fix SSAO bugs when used with ``Canvas3D`` viewport.
- Support for  full pausing (no draw) rendering: ``Canvas3D.pause(true)``.
- Add ``MeshBuilder.addMesh``.
- Add ``Torus`` primitive.
- Lazy volume loading support.
- [Breaking] ``Viewer.loadVolumeFromUrl`` signature change.
    - ``loadVolumeFromUrl(url, format, isBinary, isovalues, entryId)`` => ``loadVolumeFromUrl({ url, format, isBinary }, isovalues, { entryId, isLazy })``
- Add ``TextureMesh`` support to ``geo-export`` extension.

## [v2.0.4] - 2021-04-20

- [WIP] Mesh export extension
- ``Structure.eachAtomicHierarchyElement`` (#161)
- Fixed reading multi-line values in SDF format
- Fixed Measurements UI labels (#166)

## [v2.0.3] - 2021-04-09

- Add support for ``ColorTheme.palette`` designed for providing gradient-like coloring.
- [Breaking] The ``zip`` function is now asynchronous and expects a ``RuntimeContext``. Also added ``Zip()`` returning a ``Task``.
- [Breaking] Add ``CubeGridFormat`` in ``alpha-orbitals`` extension.

## [v2.0.2] - 2021-03-29

- Add ``Canvas3D.getRenderObjects``.
- [WIP] Animate state interpolating, including model trajectories
- Recognise MSE, SEP, TPO, PTR and PCA as non-standard amino-acids.
- Fix VolumeFromDensityServerCif transform label

## [v2.0.1] - 2021-03-23

- Exclude tsconfig.commonjs.tsbuildinfo from npm bundle

## [v2.0.0] - 2021-03-23

Too many changes to list as this is the start of the changelog... Notably, default exports are now forbidden.<|MERGE_RESOLUTION|>--- conflicted
+++ resolved
@@ -18,11 +18,8 @@
     - Pull position and group from texture
 - Add `Euler` math primitive
 - Add stride option to element sphere & point visuals
-<<<<<<< HEAD
 - Add `LRUCache.remove`
-=======
 - Add 'Chain Instance' and 'Uniform' options for 'Carbon Color' param (in Color Theme: Element Symbol)
->>>>>>> 0ee8525b
 
 ## [v3.37.1] - 2023-06-20
 
