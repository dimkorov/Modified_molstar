# Change Log
All notable changes to this project will be documented in this file, following the suggestions of [Keep a CHANGELOG](http://keepachangelog.com/). This project adheres to [Semantic Versioning](http://semver.org/) for its most widely used - and defacto - public interfaces.

Note that since we don't clearly distinguish between a public and private interfaces there will be changes in non-major versions that are potentially breaking. If we make breaking changes to less used interfaces we will highlight it in here.

## [Unreleased]

- Enables dXrayShaded define when rendering depth
- Fix handling of PDB files that have chains with same id separated by TER record (#1245)
- Sequence Panel: Improve visuals of unmodeled sequence positions (#1248)
<<<<<<< HEAD
- Fix no-compression xtc parser (#1258)
=======
- Mol2 Reader: Fix mol2 status_bit read error (#1251)
>>>>>>> 098faf12

## [v4.6.0] - 2024-08-28

- Add round-caps option on tubular alpha helices
- Fix missing Sequence UI update on state object removal (#1219)
- Improved prmtop format support (CTITLE, %COMMENT)
- Avoid calculating bonds for water units when `ignoreHydrogens` is on
- Add `Water` trait to `Unit`
- Improve entity-id coloring for structures with multiple models from the same source (#1221)
- Wrap screenshot & image generation in a `Task`
- AlphaFold DB: Add BinaryCIF support when fetching data
- PDB-Dev: Add support for 4-character PDB IDs (e.g., 8ZZC)
- Fix polymer-gap visual coloring with cartoon theme
- Add formal-charge color theme (#328)
- Add more coloring options to cartoon theme
- Use `CompressionStream` Browser API when available
- Add `pdbx_structure_determination_methodology` mmcif field and `Model` helpers
- Fix cartoon representation not updated when secondary structure changes
- Add Zhang-Skolnick secondary-structure assignment method which handles coarse-grained models (#49)
- Calculate bonds for coarse-grained models
- VolumeServer: Add `health-check` endpoint + `healthCheckPath` config prop to report service health
- ModelServer: Add `health-check` endpoint + `healthCheckPath` config prop to report service health

## [v4.5.0] - 2024-07-28

- Separated postprocessing passes
- Take into account explicit hydrogens when computing hydrogen bonds
- Fix DoF with pixel ratios =! 1
- Fix DoF missing transparent depth
- Fix trackball pinch zoom and add pan
- Fix aromatic link rendering when `adjustCylinderLength` is true
- Change trackball animate spin speed unit to radians per second
- Fix `mol-plugin-ui/skin/base/components/misc.scss` syntax to be in line with latest Sass syntax
- Handle missing theme updates
    - Fix trajectory-index color-theme not always updated (#896)
    - Fix bond cylinders not updated on size-theme change with `adjustCylinderLength` enabled (#1215)
- Use `OES_texture_float_linear` for SSAO when available

## [v4.4.1] - 2024-06-30

- Clean `solidInterior` transparent cylinders
- Create a transformer to deflate compressed data
- Adjust Quick Styles panel button labels
- Improve camera interpolation code (interpolate camera rotation instead of just position)
- Mesoscale Explorer
    - Add `illustrative` coloring option
    - Press 'C' to toggle between center and zoom & center on click
    - Add entities selection description
    - Clicking a leaf node in the right panel tree will center each instance in turn
    - Add measurement controls to right panel
    - Mouse left click on label with snapshot key will load snapshot
    - Mouse hover over label with protein name highlight entities with the same name
    - Custom ViewportSnapshotDescription with custom MarkdowAnchor
        - \# other snapshots with a given key \[...](#key)
        - i highlight a protein with a given NAME \[...](iNAME)
        - g highlight a group with a given group type and group name \[...](ggrouptype.groupname)
        - h URLs with a given link \[...](http...)
    - Snapshot description panel window size and text can be resized and hidden with new icons
    - Add styles controls to right panel
    - Add viewport settings to left panel
    - Add app info component to left panel with interactive tour and doc link
- Fixes SSAO edge artifacts (#1122)
    - Add `reuseOcclusion` parameter to multi-sample pass
    - Add `blurDepthBias` parameter to occlusion pass
    - Handle near clip in SSAO blur
- Support reading score from B-factor in pLDDT color theme
- Add Cel-shading support
    - `celShaded` geometry parameter
    - `celSteps` renderer parameter
- Add the ability to customize the Snapshot Description component via `PluginUISpec.components.viewport.snapshotDescription`
- Add `doNotDisposeCanvas3DContext` option to `PluginContext.dispose`
- Remove support for density data from edmaps.rcsb.org

## [v4.3.0] - 2024-05-26

- Fix State Snapshots export animation (#1140)
- Add depth of field (dof) postprocessing effect
- Add `SbNcbrTunnels` extension for for visualizing tunnels in molecular structures from ChannelsDB (more info in [tunnels.md](./docs/docs/extensions/tunnels.md))
- Fix edge case in minimizing RMSD transform computation

## [v4.2.0] - 2024-05-04

- Add emissive material support
- Add bloom post-processing
- MolViewSpec extension: `loadMVS` supports `keepCamera` parameter
- Return StateTransform selectors from measurements API (addDistance, addAngle, etc.)
- Refactor transparency rendering
    - More uniform behavior for blended, wboit, dpoit
    - Fix issues with text & image geometry
- Fix render-spheres example (#1100)
    - Wrong step size in sphere geometry boundingSphere & groupmapping
    - Handle empty `instanceGrid` in renderer & renderable
- Fix bond assignment from `IndexPairBonds`
    - Can not always be cached in `ElementSetIntraBondCache`
    - Wrong operator checks in `findPairBonds`
- Fix SSAO artifacts (@corredD, #1082)
- Fix bumpiness artifacts (#1107, #1084)

## [v4.1.0] - 2024-03-31

- Add `VolumeTransform` to translate/rotate a volume like in a structure superposition
- Fix BinaryCIF encoder edge cases caused by re-encoding an existing BinaryCIF file
- Fix edge-case where width/height in InputObserver are not correct
- Fix transparency rendering fallback (#1058)
- Fix SSAO broken when `OES_texture_float_linear` is unavailable
- Add `normalOffset` to `external-volume` color theme
    - This can give results similar to pymol's surface_ramp_above_mode=1
- Add `rotation` parameter to skybox background

## [v4.0.1] - 2024-02-19

- Fix BinaryCIF decoder edge cases. Fixes mmCIF model export from data provided by ModelServer.
- MolViewSpec extension: support for MVSX file format
- Revert "require WEBGL_depth_texture extension" & "remove renderbuffer use"

## [v4.0.0] - 2024-02-04

- Add Mesoscale Explorer app for investigating large systems
- [Breaking] Remove `cellpack` extension (superseded by Mesoscale Explorer app)
- [Breaking] Set minimal node.js version to 18
- [Breaking] Generalize rcsb/assembly-symmetry/ extension
    - Move to assembly-symmetry/
    - Remove RCSB specific dependencies and prefixes
- [Breaking] Require `WEBGL_depth_texture` webgl extension
    - Remove `renderbuffer` use
- [Breaking] Change build target to ES2018
    - Custom builds only require ES6 for dependencies like immer.js
- [Breaking] Changed `createPluginUI`
    - The function now takes a single `options` argument
    - The caller must specify a `render` method that mounts the Mol* react component to DOM
        - A default `renderReact18` method is provided, but needs to be imported separately
        - To support React 16 and 17, `ReactDOM.render` can be passed
- Improve `SetUtils` performance using ES6 features
- [Breaking] Reduce memory usage of `SymmetryOperator.ArrayMapping`
    - Requires calling methods from instance
- [Breaking] Fix `mol-model/structure/model/properties/seconday-structure.ts` file name (#938)
- [Breaking] Add `Canvas3DContext` runtime props
    - Props: pixelScale, pickScale, transparency (blended, wboit, dpoit)
    - Replaces instantiation-time attribs
- [Breaking] Change default compile target to ES2018
- [Breaking] Add culling & LOD support
    - Cull per-object and per-instance
    - Cull based on frustum and camera distance
    - LOD visibility based on camera distance
    - Special LOD mode for spheres with automatic levels
    - Occlusion culling (only WebGL2)
        - Hi-Z pass
        - Cull based on previous frame's Hi-Z buffer
- Add stochastic/dithered transparency to fade overlapping LODs in and out
- Add "Automatic Detail" preset that shows surface/cartoon/ball & stick based on camera distance

## [v3.45.0] - 2024-02-03

- Add color interpolation to impostor cylinders
- MolViewSpec components are applicable only when the model has been loaded from MolViewSpec
- Add `snapshotKey` and `tooltip` params to loci `LabelRepresentation`
- Update `FocusLoci` behavior to support `snapshotKey` param
  - Clicking a visual with `snapshotKey` will trigger that snapshot
- Render multiline loci label tooltips as Markdown
- `ParamDefinition.Text` updates:
  - Support `multiline` inputs
  - Support `placeholder` parameter
  - Support `disableInteractiveUpdates` to only trigger updates once the control loses focus
- Move dependencies related to the headless context from optional deps to optional peer deps

## [v3.44.0] - 2024-01-06

- Add new `cartoon` visuals to support atomic nucleotide base with sugar
- Add `thicknessFactor` to `cartoon` representation for scaling nucleotide block/ring/atomic-fill visuals
- Use bonds from `_struct_conn` in mmCIF files that use `label_seq_id`
- Fix measurement label `offsetZ` default: not needed when `scaleByRadius` is enbaled
- Support for label rendering in HeadlessPluginContext
- MolViewSpec extension
  - Support all X11 colors
  - Support relative URIs
  - CLI tools: mvs-validate, mvs-render, mvs-print-schema
  - Labels applied in one node
- ModelServer SDF/MOL2 ligand export: fix atom indices when additional atoms are present
- Avoid showing (and calculating) inter-unit bonds for huge structures
- Fixed `DragOverlay` on WebKit/Safari browsers

## [v3.43.1] - 2023-12-04

- Fix `react-markdown` dependency

## [v3.43.0] - 2023-12-02

- Fix `State.tryGetCellData` (return type & data check)
- Don't change camera.target unless flyMode or pointerLock are enabled
- Handle empty CIF files
- Snapshot improvements:
    - Add `key` property
    - Ability to existing snapshot name, key, and description
    - Support markdown in descriptions (ignores all HTML tags)
    - Ability to link to snapshots by key from descriptions
    - Separate UI control showing description of the current snapshot
- Do not activate drag overlay for non-file content
- Add `structure-element-sphere` visual to `spacefill` representation
- Fix missing `await` in `HeadlessPluginContext.saveStateSnapshot`
- Added support for providing custom sequence viewers to the plugin spec
- MolViewSpec extension (MVS)
- Add URL parameters `mvs-url`, `mvs-data`, `mvs-format`
- Add drag&drop for `.mvsj` files
- Fix `bumpiness` scaling with `ignoreLight` enabled
- Add `transforms` & `label` params to `ShapeFromPly`
- Optimize `LociSelectManager.selectOnly` to avoid superfluous loci set operations
- Dispose of viewer on `unload` event to aid GC

## [v3.42.0] - 2023-11-05

- Fix handling of PDB files with insertion codes (#945)
- Fix de-/saturate of colors with no hue
- Improve `distinctColors` function
    - Add `sort` and `sampleCountFactor` parameters
    - Fix clustering issues
- Add `clipPrimitive` option to spheres geometry, clipping whole spheres instead of cutting them
- Add `DragAndDropManager`
- Add `options` support for default bond labels

## [v3.41.0] - 2023-10-15

- Add `PluginContext.initialized` promise & support for it in the `Plugin` UI component.
- Fix undesired interaction between settings panel and the panel on the right.
- Add ability to customize server parameters for `RCSBAssemblySymmetry`.

## [v3.40.1] - 2023-09-30

- Do not call `updateFocusRepr` if default `StructureFocusRepresentation` isn't present.
- Treat "tap" as a click in `InputObserver`
- ModelServer ligand queries: fix atom count reported by SDF/MOL/MOL2 export
- CCD extension: Make visuals for aromatic bonds configurable
- Add optional `file?: CifFile` to `MmcifFormat.data`
- Add support for webgl extensions
    - `WEBGL_clip_cull_distance`
    - `EXT_conservative_depth`
    - `WEBGL_stencil_texturing`
    - `EXT_clip_control`
- Add `MultiSampleParams.reduceFlicker` (to be able to switch it off)
- Add `alphaThickness` parameter to adjust alpha of spheres for radius
- Ability to hide "right" panel from simplified viewport controls
- Add `blockIndex` parameter to TrajectoryFromMmCif
- Fix bounding sphere calculation for "element-like" visuals
- Fix RCSB PDB validation report URL
- Add sharpening postprocessing option
- Take pixel-ratio into account for outline scale
- Gracefully handle missing HTMLImageElement
- Fix pixel-ratio changes not applied to all render passes

## [v3.39.0] - 2023-09-02

- Add some elements support for `guessElementSymbolString` function
- Faster bounding rectangle calculation for imposter spheres
- Allow toggling of hydrogens as part of `LabelTextVisual`

## [v3.38.3] - 2023-07-29

- Fix imposter spheres not updating, e.g. in trajectories (broke in v3.38.0)

## [v3.38.2] - 2023-07-24

- Don't rely solely on `chem_comp_atom` when detecting CCD files (#877)
- Actually support non-physical keys in `Bindings.Trigger.code`

## [v3.38.1] - 2023-07-22

- Fix pixel-scale not updated in SSAO pass

## [v3.38.0] - 2023-07-18

- Fix display issue with SIFTS mapping
- Support non-physical keys in `Bindings.Trigger.code`
- Update `getStateSnapshot` to only overwrite current snapshot if it was created automatically
- Fix distinct palette's `getSamples` infinite loop
- Add 'NH2', 'FOR', 'FMT' to `CommonProteinCaps`
- Add `opened` event to `PluginStateSnapshotManager`
- Properly switch-off fog
- Add `approximate` option for spheres rendering
- Reduce `Spheres` memory usage
    - Derive mapping from VertexID
    - Pull position and group from texture
- Add `Euler` math primitive
- Add stride option to element sphere & point visuals
- Add `disabledExtensions` field to default viewer's options
- Add `LRUCache.remove`
- Add 'Chain Instance' and 'Uniform' options for 'Carbon Color' param (in Color Theme: Element Symbol)

## [v3.37.1] - 2023-06-20

- Fix issues with wboit/dpoit in large scenes
- Fix lines, text, points rendering (broken in v3.37.0)

## [v3.37.0] - 2023-06-17

- Add `inverted` option to `xrayShaded` parameter
- Model-export extension: Add ability to set a file name for structures
- Add `contextHash` to `SizeTheme`
- Add mipmap-based blur for image backgrounds

## [v3.36.1] - 2023-06-11

- Allow parsing of CCD ligand files
- Add dedicated wwPDB CCD extension to align and visualize ideal & model CCD coordinates
- Make operators in `IndexPairBonds` a directed property
- Remove erroneous bounding-box overlap test in `Structure.eachUnitPair`
- Fix `EdgeBuilder.addNextEdge` for loop edges
- Optimize inter unit bond compute
- Ensure consistent state for volume representation (#210)
- Improve SSAO for thin geometry (e.g. lines)
- Add snapshot support for structure selections
- Add `nucleicProfile` parameter to cartoon representation
- Add `cartoon` theme with separate colorings for for mainchain and sidechain visuals

## [v3.35.0] - 2023-05-14

- Enable odd dash count (1,3,5)
- Add principal axes spec and fix edge cases
- Add a uniform color theme for NtC tube that still paints residue and segment dividers in a different color
- Mesh exporter improvements
    - Support points & lines in glTF export
    - Set alphaMode and doubleSided in glTF export
    - Fix flipped cylinder caps
- Fix bond assignments `struct_conn` records referencing waters
- Add StructConn extension providing functions for inspecting struct_conns
- Fix `PluginState.setSnapshot` triggering unnecessary state updates
- Fix an edge case in the `mol-state`'s `State` when trying to apply a transform to an existing Null object
- Add `SbNcbrPartialCharges` extension for coloring and labeling atoms and residues by partial atomic charges
  - uses custom mmcif categories `_sb_ncbr_partial_atomic_charges_meta` and `_sb_ncbr_partial_atomic_charges` (more info in [README.md](./src/extensions/sb-ncbr/README.md))
- Parse HEADER record when reading PDB file
- Support `ignoreHydrogens` in interactions representation
- Add hydroxyproline (HYP) commonly present in collagen molecules to the list of amino acids
- Fix assemblies for Archive PDB files (do not generate unique `label_asym_id` if `REMARK 350` is present)
- Add additional functions to `core.math` in `mol-script`
    - `cantorPairing`, `sortedCantorPairing`, `invertCantorPairing`,
    - `trunc`, `sign`

## [v3.34.0] - 2023-04-16

- Avoid `renderMarkingDepth` for fully transparent renderables
- Remove `camera.far` doubling workaround
- Add `ModifiersKeys.areNone` helper function
- Do not render NtC tube segments unless all required atoms are present in the structure
- Fix rendering issues caused by VAO reuse
- Add "Zoom All", "Orient Axes", "Reset Axes" buttons to the "Reset Camera" button
- Improve trackball move-state handling when key bindings use modifiers
- Fix rendering with very small viewport and SSAO enabled
- Fix `.getAllLoci` for structure representations with `structure.child`
- Fix `readAllLinesAsync` refering to dom length property
- Make mol-util/file-info node compatible
- Add `eachLocation` to representation/visual interface

## [v3.33.0] - 2023-04-02

- Handle resizes of viewer element even when window remains the same size
- Throttle canvas resize events
- Selection toggle buttons hidden if selection mode is off
- Camera focus loci bindings allow reset on click-away to be overridden
- Input/controls improvements
    - Move or fly around the scene using keys
    - Pointer lock to look around scene
    - Toggle spin/rock animation using keys
- Apply bumpiness as lightness variation with `ignoreLight`
- Remove `JSX` reference from `loci-labels.ts`
- Fix overpaint/transparency/substance smoothing not updated when geometry changes
- Fix camera project/unproject when using offset viewport
- Add support for loading all blocks from a mmcif file as a trajectory
- Add `Frustum3D` and `Plane3D` math primitives
- Include `occupancy` and `B_iso_or_equiv` when creating `Conformation` from `Model`
- Remove LazyImports (introduced in v3.31.1)

## [v3.32.0] - 2023-03-20

- Avoid rendering of fully transparent renderables
- Add occlusion color parameter
- Fix issue with outlines and orthographic camera
- Reduce over-blurring occlusion at larger view distances
- Fix occlusion artefact with non-canvas viewport and pixel-ratio > 1
- Update nodejs-shims conditionals to handle polyfilled document object in NodeJS environment.
- Ensure marking edges are at least one pixel wide
- Add exposure parameter to renderer
- Only trigger marking when mouse is directly over canvas
- Fix blurry occlusion in screenshots
- [Breaking] Add `setFSModule` to `mol-util/data-source` instead of trying to trick WebPack

## [v3.31.4] - 2023-02-24

- Allow link cylinder/line `dashCount` set to '0'
- Stop animation loop when disposing `PluginContext` (thanks @gfrn for identifying the issue)

## [v3.31.3] - 2023-02-22

- Fix impostor bond visuals not correctly updating on `sizeFactor` changes
- Fix degenerate case in PCA
- Fix near clipping avoidance in impostor shaders
- Update `fs` import in `data-source.ts`

## [v3.31.2] - 2023-02-12

- Fix exit code of volume pack executable (pack.ts). Now exits with non-0 status when an error happens
- Remove pca transform from components ui focus (too distracting)
- Fix artefacts with opaque outlines behind transparent objects
- Fix polymer trace visual not updating
- Fix use of `WEBGL_provoking_vertex`

## [v3.31.1] - 2023-02-05

- Improve Component camera focus based on the PCA of the structure and the following rules:
    - The first residue should be in first quadrant if there is only one chain
    - The average position of the residues of the first chain should be in the first quadrant if there is more than one chain
- Add `HeadlessPluginContext` and `HeadlessScreenshotHelper` to be used in Node.js
- Add example `image-renderer`
- Fix wrong offset when rendering text with orthographic projection
- Update camera/handle helper when `devicePixelRatio` changes
- Add various options to customize the axes camera-helper
- Fix issue with texture-mesh color smoothing when changing themes
- Add fast boundary helper and corresponding unit trait
- Add Observable for Canvas3D commits

## [v3.30.0] - 2023-01-29

- Improve `Dnatco` extension
    - Factor out common code in `Dnatco` extension
    - Add `NtC tube` visual. Applicable for structures with NtC annotation
    - [Breaking] Rename `DnatcoConfalPyramids` to `DnatcoNtCs`
- Improve boundary calculation performance
- Add option to create & include images in state snapshots
- Fix SSAO artefacts with high bias values
- Fix SSAO resolution scale parameter handling
- Improve outlines, visually more stable at different view distances

## [v3.29.0] - 2023-01-15

- `meshes` extension: Fixed a bug in mesh visualization (show backfaces when opacity < 1)
- Add color quick select control to Volume controls
- Fix `dropFiles` bug
- Fix some cyclic imports and reduce the use of const enums. This should make it easier to use the library with the `isolatedModules: true` TS config.
- Fix `dropFiles` bug (#679)
- Add `input type='color'` picker to `CombinedColorControl`
- Set `ParameterMappingControl` disabled when state is updating
- Performance tweaks
    - Update clip `defines` only when changed
    - Check for identity in structure/unit areEqual methods
    - Avoid cloning of structure representation parameters
    - Make SymmetryOperator.createMapping monomorphic
    - Improve bonding-sphere calculation
    - Defer Scene properties calculation (markerAverage, opacityAverage, hasOpaque)
    - Improve checks in in UnitsRepresentation setVisualState
- Add StructureElement.Loci.forEachLocation
- Add RepresentationRegistry.clear and ThemeRegistry.clear
- Add generic Loci support for overpaint, substance, clipping themes
- Add `.getCenter` and `.center` to `Camera`
- Add support to dim unmarked groups
- Add support for marker edge strength

## [v3.28.0] - 2022-12-20

- Show histogram in direct volume control point settings
- Add `solidInterior` parameter to sphere/cylinder impostors
- [Breaking] Tweak `ignoreHydrogens` non-polar handling (introduced in 3.27.0)
- Add `meshes` and `volumes-and-segmentations` extensions
    - See https://molstarvolseg.ncbr.muni.cz/ for more info
- Fix missing support for info in `ParamDefinition.Converted`
- Add support for multi-visual volume representations
- Improve volume isosurface bounding-sphere
- Add basic volume segmentation support to core
    - Add `Volume.Segment` model
    - Add `Segmentation` custom volume property
    - Add `SegmentRepresentation` representation
    - Add `volume-segment` color theme
- Fix GPU marching cubes failing for large meshes with webgl2 (due to use of float16)

## [v3.27.0] - 2022-12-15

- Add an `includeTransparent` parameter to hide/show outlines of components that are transparent
- Fix 'once' for animations of systems with many frames
- Better guard against issue (black fringes) with bumpiness in impostors
- Improve impostor shaders
    - Fix sphere near-clipping with orthographic projection
    - Fix cylinder near-clipping
    - Add interior cylinder caps
    - Add per-pixel object clipping
- Fix `QualityAssessment` assignment bug for structures with different auth vs label sequence numbering
- Refresh `ApplyActionControl`'s param definition when toggling expanded state
- Fix `struct_conn` bond assignment for ions
- Ability to show only polar hydrogens

## [v3.26.0] - 2022-12-04

- Support for ``powerPreference`` webgl attribute. Add ``PluginConfig.General.PowerPreference`` and ``power-preference`` Viewer GET param.
- Excluded common protein caps `NME` and `ACE` from the ligand selection query
- Add screen-space shadow post-processing effect
- Add "Structure Molecular Surface" visual
- Add `external-volume` theme (coloring of arbitrary geometries by user-selected volume)

## [v3.25.1] - 2022-11-20

- Fix edge-case in `Structure.eachUnitPair` with single-element units
- Fix 'auto' structure-quality for coarse models

## [v3.25.0] - 2022-11-16

- Fix handling of gzipped assets (reverts #615)

## [v3.24.0] - 2022-11-13

- Make `PluginContext.initContainer` checkered canvas background optional
- Store URL of downloaded assets to detect zip/gzip based on extension (#615)
- Add optional `operator.key`; can be referenced in `IndexPairBonds`
- Add overpaint/transparency/substance theme strength to representations
- Fix viewport color for transparent background

## [v3.23.0] - 2022-10-19

- Add `PluginContext.initContainer/mount/unmount` methods; these should make it easier to reuse a plugin context with both custom and built-in UI
- Add `PluginContext.canvas3dInitialized`
- `createPluginUI` now resolves after the 3d canvas has been initialized
- Change EM Volume Streaming default from `Whole Structure` to `Auto`

## [v3.22.0] - 2022-10-17

- Replace `VolumeIsosurfaceParams.pickingGranularity` param with `Volume.PickingGranuality`

## [v3.21.0] - 2022-10-17

- Add `VolumeIsosurfaceParams.pickingGranularity` param
- Prevent component controls collapsing when option is selected

## [v3.20.0] - 2022-10-16

- [Breaking] Rename the ``model-index`` color theme to ``trajectory-index``
- Add a new ``model-index`` color theme that uniquely colors each loaded model
- Add the new ``model-index`` and ``structure-index`` color themes as an option for the carbon color in the ``element-symbol`` and ``ilustrative`` color themes
- Add ``structure-index`` color theme that uniquely colors each root structure
- Add ``nearest`` method to ``Lookup3D``
- Add mipmap-based blur for skybox backgrounds

## [v3.19.0] - 2022-10-01

- Fix "empty textures" error on empty canvas
- Optimize BinaryCIF integer packing encoder
- Fix dual depth peeling when post-processing is off or when rendering direct-volumes
- Add ``cameraClipping.minNear`` parameter
- Fix black artifacts on specular highlights with transparent background

## [v3.18.0] - 2022-09-17

- Integration of Dual depth peeling - OIT method
- Stereo camera improvements
    - Fix param updates not applied
    - Better param ranges and description
    - Add timer.mark for left/right camera

## [v3.17.0] - 2022-09-11

- [Fix] Clone ``Canvas3DParams`` when creating a ``Canvas3D`` instance to prevent shared state between multiple instances
- Add ``includeResidueTest`` option to ``alignAndSuperposeWithSIFTSMapping``
- Add ``parentDisplay`` param for interactions representation.
- [Experimental] Add support for PyMOL, VMD, and Jmol atom expressions in selection scripts
- Support for ``failIfMajorPerformanceCaveat`` webgl attribute. Add ``PluginConfig.General.AllowMajorPerformanceCaveat`` and ``allow-major-performance-caveat`` Viewer GET param.
- Fix handling of PDB TER records (#549)
- Add support for getting multiple loci from a representation (``.getAllLoci()``)
- Add ``key`` property to intra- and inter-bonds for referencing source data
- Fix click event triggered after move

## [v3.16.0] - 2022-08-25

- Support ``globalColorParams`` and ``globalSymmetryParams`` in common representation params
- Support ``label`` parameter in ``Viewer.loadStructureFromUrl``
- Fix ``ViewportHelpContent`` Mouse Controls section

## [v3.15.0] - 2022-08-23

- Fix wboit in Safari >=15 (add missing depth renderbuffer to wboit pass)
- Add 'Around Camera' option to Volume streaming
- Avoid queuing more than one update in Volume streaming

## [v3.14.0] - 2022-08-20

- Expose inter-bonds compute params in structure
- Improve performance of inter/intra-bonds compute
- Fix defaultAttribs handling in Canvas3DContext.fromCanvas
- Confal pyramids extension improvements
    - Add custom labels to Confal pyramids
    - Improve naming of some internal types in Confal pyramids extension coordinate
    - Add example mmCIF file with categories necessary to display Confal pyramids
    - Change the lookup logic of NtC steps from residues
- Add support for download of gzipped files
- Don't filter IndexPairBonds by element-based rules in MOL/SDF and MOL2 (without symmetry) models
- Fix Glycam Saccharide Names used by default
- Fix GPU surfaces rendering in Safari with WebGL2
- Add ``fov`` (Field of View) Canvas3D parameter
- Add ``sceneRadiusFactor`` Canvas3D parameter
- Add background pass (skybox, image, horizontal/radial gradient)
    - Set simple-settings presets via ``PluginConfig.Background.Styles``
    - Example presets in new backgrounds extension
    - Load skybox/image from URL or File (saved in session)
    - Opacity, saturation, lightness controls for skybox/image
    - Coverage (viewport or canvas) controls for image/gradient
- [Breaking] ``AssetManager`` needs to be passed to various graphics related classes
- Fix SSAO renderable initialization
- Reduce number of webgl state changes
    - Add ``viewport`` and ``scissor`` to state object
    - Add ``hasOpaque`` to scene object
- Handle edge cases where some renderables would not get (correctly) rendered
    - Fix text background rendering for opaque text
    - Fix helper scenes not shown when rendering directly to draw target
- Fix ``CustomElementProperty`` coloring not working

## [v3.13.0] - 2022-07-24

- Fix: only update camera state if manualReset is off (#494)
- Improve handling principal axes of points in a plane
- Add 'material' annotation support for textures
- More effort to avoid using ``flat`` qualifier in shaders: add ``dVaryingGroup``
- Enable ``immediateUpdate`` for iso level in isosurface and volume streaming controls
- Add support to download CCD from configurable URL

## [v3.12.1] - 2022-07-20

- Fix plugin behavior dispose logic to correctly unsubscribe observables.

## [v3.12.0] - 2022-07-17

- Add ``colorMarker`` option to Renderer. This disables the highlight and select marker at a shader level for faster rendering of large scenes in some cases.
- Bind shared textures only once per pass, not for each render item
- Fix missing 'material' annotation for some uniforms, causing unnecessary uniform updates
- Remove use of ``isnan`` in impostor shaders, not needed and causing slowdown
- Avoid using ``flat`` qualifier in shaders, causing slowdown
- Improve CellPack's ``adjustStyle`` option (disable ``colorMarker``, set component options, enable marking w/o ghost)
- Scan all entities when looking for ``struct_conn`` entries (fixes issue when the same ``label_asym_id`` is used in more than one entity)

## [v3.11.0] - 2022-07-04

- Add ``instanceGranularity`` option for marker, transparency, clipping, overpaint, substance data to save memory
- CellPack extension tweaks
    - Use instancing to create DNA/RNA curves to save memory
    - Enable ``instanceGranularity`` by default
    - Add ``adjustStyle`` option to LoadCellPackModel action (stylized, no multi-sample, no far clipping, chain picking)
- Structure Superposition now respects pivot's coordinate system

## [v3.10.2] - 2022-06-26

- Fix superfluous shader varying
- Improve use of gl_VertexID when possible

## [v3.10.1] - 2022-06-26

- Fix groupCount when updating TextureMesh-based visuals

## [v3.10.0] - 2022-06-24

- Add support for Glycam saccharide names
- Add ``PluginConfig.Viewport.ShowTrajectoryControls`` config option

## [v3.9.1] - 2022-06-19

- Fix missing ``super.componentWillUnmount()`` calls (@simeonborko)
- Fix missing ``uGroupCount`` update for visuals
- Fix missing aromatic bond display

## [v3.9.0] - 2022-05-30

- Improve picking by using drawbuffers (when available) to reduce number of drawcalls
- GPU timing support
    - Add ``timing-mode`` Viewer GET param
    - Add support for webgl timer queries
    - Add timer marks around GPU render & compute operations
- Volume Server CIF: Add check that a data block contains volume data before parsing
- Fix ``Scene.clear`` not clearing primitives & volumes arrays (@JonStargaryen)
- Fix rendering volumes when wboit is switched off and postprocessing is enabled

## [v3.8.2] - 2022-05-22

- Fix ``Scene.opacityAverage`` not taking xray shaded into account

## [v3.8.1] - 2022-05-14

- Fix issues with marking camera/handle helper (#433)
- Fix issues with array uniforms when running with headless-gl
- Fix Polymer Chain Instance coloring
- Improve performance of scene marker/opacity average calculation

## [v3.8.0] - 2022-04-30

- Add support for outlines around transparent objects
- Improve per-group transparency when wboit is switched off
- Improve ``ColorTheme`` typing with ``ColorType`` generic.
    - Defaults to ``ColorTypeLocation``
    - Set when using ``ColorTypeDirect`` or ``ColorTypeGrid``
- Fix case handling of ``struct_conf`` mmCIF enumeration field (#425)
- Fix ``allowTransparentBackfaces`` for per-group transparency
- Fix ``FormatRegistry.isApplicable`` returning true for unregistered formats
- Fix: handle building of ``GridLookup3D`` with zero cell size
- Fix ``ignoreLight`` for direct-volume rendering with webgl1
- Fix (non-black) outlines when using transparent background

## [v3.7.0] - 2022-04-13

- Fix ``xrayShaded`` for texture-mesh geometries
- [Breaking] Change ``allowTransparentBackfaces`` to ``transparentBackfaces`` with options ``off``, ``on``, ``opaque``. This was only added in 3.6.0, so allowing a breaking change here.
    - ``off``: don't show (default)
    - ``on``: show with transparency
    - ``opaque``: show fully opaque
- Add option to disable file drop overlay.

## [v3.6.2] - 2022-04-05

- ModelServer ligand queries: fixes for alternate locations, additional atoms & UNL ligand
- React 18 friendly ``useBehavior`` hook.

## [v3.6.1] - 2022-04-03

- Fix React18 related UI regressions.

## [v3.6.0] - 2022-04-03

- Check that model and coordinates have same element count when creating a trajectory
- Fix aromatic rings assignment: do not mix flags and planarity test
- Improve bonds assignment of coarse grained models: check for IndexPairBonds and exhaustive StructConn
- Fix unit mapping in bondedAtomicPairs MolScript query
- Improve pdb parsing: handle non unique atom and chain names (fixes #156)
- Fix volume streaming for entries with multiple contour lists
- Add ``allowTransparentBackfaces`` parameter to support double-sided rendering of transparent geometries
- Fix handling of case insensitive mmCIF enumeration fields (including entity.type)
- Fix ``disable-wboit`` Viewer GET param
- Add support for React 18.
    - Used by importing ``createPluginUI`` from ``mol-plugin-ui/react18``;
    - In Mol* 4.0, React 18 will become the default option.

## [v3.5.0] - 2022-03-25

- Fix issues with bounding-sphere & color-smoothing (mostly for small geometries)
- Support BCIF => CIF conversion in ``cif2bcif`` CLI tool

## [v3.4.0] - 2022-03-13

- Fix handling of mmcif with empty ``label_*`` fields
- Improve saccharide detection (compare against list from CCD)
- Fix legend label of hydrophobicity color theme
- Add ``LoadTrajectory`` action
- Add ``CustomImportControls`` to left panel
- Add Zenodo import extension (load structures, trajectories, volumes, and zip files)
- Fix loading of some compressed files within sessions
- Fix wrong element assignment for atoms with Charmm ion names
- Fix handling of empty symmetry cell data
- Add support for ``trr`` and ``nctraj`` coordinates files
- Add support for ``prmtop`` and ``top`` topology files

## [v3.3.1] - 2022-02-27

- Fix issue with unit boundary reuse (do at visual level instead)
- Add option to ignore ions for inter-unit bond computation

## [v3.3.0] - 2022-02-27

- Fix parsing contour-level from emdb v3 header files
- Fix invalid CSS (#376)
- Fix "texture not renderable" & "texture not bound" warnings (#319)
- Fix visual for bonds between two aromatic rings
- Fix visual for delocalized bonds (parsed from mmcif and mol2)
- Fix ring computation algorithm
- Add ``UnitResonance`` property with info about delocalized triplets
- Resolve marking in main renderer loop to improve overall performance
- Use ``throttleTime`` instead of ``debounceTime`` in sequence viewer for better responsiveness
- Change line geometry default ``scaleFactor`` to 2 (3 is too big after fixing line rendering)
- Trajectory animation performance improvements
    - Reuse ``Model.CoarseGrained`` for coordinate trajectories
    - Avoid calculating ``InterUnitBonds`` when ``Structure.parent`` ones are empty
    - Reuse unit boundary if sphere has not changed too much
    - Don't show 'inter-bond' and 'element-cross' visuals in line representations of polymerAndLigand preset
- Fix additional mononucleotides detected as polymer components
- Fix and improve ``canRemap`` handling in ``IntraUnitBonds``
- Reuse occlusion for secondary passes during multi-sampling
- Check if marking passes are needed before doing them
- Add ``resolutionScale`` parameter to allow trading quality of occlusion for performance

## [v3.2.0] - 2022-02-17

- Rename "best database mapping" to "SIFTS Mapping"
- Add schema and export support for ``atom_site.pdbx_sifts_xref_*`` fields
- Add schema export support for ``atom_site.pdbx_label_index`` field
- Add `traceOnly` parameter to chain/UniProt-based structure alignment
- Store ``IndexPairBonds`` as a dynamic property.

## [v3.1.0] - 2022-02-06

- Fix ``xrayShaded`` & ``ignoreLight`` params not working at the same time
- Add ``ignoreLight`` to component params
- Tweaks for cleaner default representation style
    - Cartoon: use ``nucleotide-ring`` instead of ``nucleotide-block``
    - Focus: use ``xrayShaded`` instead of opacity; adjust target size; don't show non-covalent interactions twice
- Fix representation preset side effects (changing post-processing parameters, see #363)
- Add Quick Styles panel (default, illustrative, stylized)
- Fix exported structure missing secondary-structure categories (#364)
- Fix volume streaming error message: distinguish between missing data and server error (#364)

## [v3.0.2] - 2022-01-30

- Fix color smoothing of elongated structures (by fixing ``Sphere.expand`` for spheres with highly directional extrema)
- Fix entity label not displayed when multiple instances of the same entity are highlighted
- Fix empty elements created in ``StructureElement.Loci.extendToAllInstances``
- Measurement options tweaks (allow larger ``textSize``; make ``customText`` essential)
- Fix visual visibility sync edge case when changing state snapshots

## [v3.0.1] - 2022-01-27

- Fix marking pass not working with ``transparentBackground``
- Fix pdbe xray maps url not https
- Fix entity-id color theme broken for non-IHM models
- Improve/fix marking of ``InteractionsInterUnitVisual`` (mark when all contact-feature members are given)
- Add missing "entity-id" and "enity-source" options for carbon coloring to "element-symbol" color theme
- Fix VolumeServer/query CLI
- Support automatic iso-value adjustment for VolumeServer data in ``Viewer.loadVolumeFromUrl``
- Emit drag event whenever started within viewport (not only for non-empty loci)

## [v3.0.0] - 2022-01-23

- Assembly handling tweaks:
    - Do not include suffix for "identity assembly operators"
    - Do not include assembly-related categories to export if the structure was composed from an assembly
    - Special case for ``structAsymMap`` if Mol* asym id operator mapping is present
- Support for opening ZIP files with multiple entries
- Add Model Export extension
- Bugfix: Automatically treat empty string as "non-present" value in BinaryCIF writer.
- Fix coarse model support in entity-id color theme
- Fix marking of carbohydrate visuals (whole chain could get marked instead of single residue)
- Add custom colors to "element-symbol", "molecule-type", "residue-name", and "secondary-structure" themes
- Support/bugfixes for ``atom_site.pdbx_sifts_xref`` categories
- Improve/fix marking of ``InteractionsIntraUnitVisual`` (mark when all contact-feature members are given)

## [v3.0.0-dev.10] - 2022-01-17

- Fix ``getOperatorsForIndex``
- Pass animation info (current frame & count) to state animations
    - Fix camera stutter for "camera spin" animation
- Add formal charge parsing support for MOL/SDF files (thanks @ptourlas)
- [Breaking] Cleaner looking ``MembraneOrientationVisuals`` defaults
- [Breaking] Add rock animation to trackball controls
    - Add ``animate`` to ``TrackballControlsParams``, remove ``spin`` and ``spinSpeed``
    - Add ``animate`` to ``SimpleSettingsParams``, remove ``spin``
- Add "camera rock" state animation
- Add support for custom colors to "molecule-type" theme
- [Breaking] Add style parameter to "illustrative" color theme
    - Defaults to "entity-id" style instead of "chain-id"
- Add "illustrative" representation preset

## [v3.0.0-dev.9] - 2022-01-09

- Add PDBj as a ``pdb-provider`` option
- Move Viewer APP to a separate file to allow use without importing light theme & index.html
- Add symmetry support for mol2 files (only spacegroup setting 1)
- Fix mol2 files element symbol assignment
- Improve bond assignment from ``IndexPairBonds``
    - Add ``key`` field for mapping to source data
    - Fix assignment of bonds with unphysical length
- Fix label/stats of single atom selection in multi-chain units

## [v3.0.0-dev.8] - 2021-12-31

- Add ``PluginFeatureDetection`` and disable WBOIT in Safari 15.
- Add ``disable-wboit`` Viewer GET param
- Add ``prefer-webgl1`` Viewer GET param
- [Breaking] Refactor direct-volume rendering
    - Remove isosurface render-mode (use GPU MC instead)
    - Move coloring into theme (like for other geometries/renderables)
        - Add ``direct`` color type
        - Remove color from transfer-function (now only alpha)
        - Add direct-volume color theme support
        - Add volume-value color theme
- [Breaking] Use size theme in molecular/gaussian surface & label representations
    - This is breaking because it was hardcoded to ``physical`` internally but the repr size theme default was ``uniform`` (now ``physical``)

## [v3.0.0-dev.7] - 2021-12-20

- Reduce number of created programs/shaders
    - Support specifying variants when creating graphics render-items
    - Change double-side shader param from define to uniform
    - Remove dMarkerType shader define (use uMarker as needed)
    - Support to ignore defines depending on the shader variant
    - Combine pickObject/pickInstance/pickGroup shader variants into one
    - Combine markingDepth/markingMask shader variants into one
    - Correctly set shader define flags for overpaint, transparency, substance, clipping
- [Breaking] Add per-object clip rendering properties (variant/objects)
    - ``SimpleSettingsParams.clipping.variant/objects`` and ``RendererParams.clip`` were removed

## [v3.0.0-dev.6] - 2021-12-19

- Enable temporal multi-sampling by default
    - Fix flickering during marking with camera at rest
- Enable ``aromaticBonds`` in structure representations by default
- Add ``PluginConfig.Structure.DefaultRepresentationPreset``
- Add ModelArchive support
    - schema extensions (e.g., AlphaFold uses it for the pLDDT score)
    - ModelArchive option in DownloadStructure action
    - ``model-archive`` GET parameter for Viewer app
    - ``Viewer.loadModelArchive`` method
- Improve support for loading AlphaFold structures
    - Automatic coloring by pLDDT
    - AlphaFold DB option in DownloadStructure action
    - ``afdb`` GET parameter for Viewer app
    - ``Viewer.loadAlphaFoldDb`` method
- Add QualityAssessment extension (using data from ma_qa_metric_local mmcif category)
    - pLDDT & qmean score: coloring, repr presets, molql symbol, loci labels (including avg for mutli-residue selections)
    - pLDDT: selection query
- Warn about erroneous symmetry operator matrix (instead of throwing an error)
- Added ``createPluginUI`` to ``mol-plugin-ui``
    - Support ``onBeforeUIRender`` to make sure initial UI works with custom presets and similar features.
- [Breaking] Removed ``createPlugin`` and ``createPluginAsync`` from ``mol-plugin-ui``
    - Please use ``createPluginUI`` instead
- Improve aromatic bonds handling
    - Don't detect aromatic bonds for rings < 5 atoms based on planarity
    - Prefer atoms in aromatic rings as bond reference positions

## [v3.0.0-dev.5] - 2021-12-16

- Fix initial camera reset not triggering for some entries.

## [v3.0.0-dev.4] - 2021-12-14

- Add ``bumpiness`` (per-object and per-group), ``bumpFrequency`` & ``bumpAmplitude`` (per-object) render parameters (#299)
- Change ``label`` representation defaults: Use text border instead of rectangle background
- Add outline color option to renderer
- Fix false positives in Model.isFromPdbArchive
- Add drag and drop support for loading any file, including multiple at once
    - If there are session files (.molx or .molj) among the dropped files, only the first session will be loaded
- Add drag and drop overlay
- Safari 15.1 - 15.3 WebGL 2 support workaround
- [Breaking] Move ``react`` and ``react-dom`` to ``peerDependencies``. This might break some builds.

## [v3.0.0-dev.3] - 2021-12-4

- Fix OBJ and USDZ export

## [v3.0.0-dev.2] - 2021-12-1

- Do not include tests and source maps in NPM package

## [v3.0.0-dev.0] - 2021-11-28

- Add multiple lights support (with color, intensity, and direction parameters)
- [Breaking] Add per-object material rendering properties
    - ``SimpleSettingsParams.lighting.renderStyle`` and ``RendererParams.style`` were removed
- Add substance theme with per-group material rendering properties
- ``StructureComponentManager.Options`` state saving support
- ``ParamDefinition.Group.presets`` support

## [v2.4.1] - 2021-11-28

- Fix: allow atoms in aromatic rings to do hydrogen bonds

## [v2.4.0] - 2021-11-25

- Fix secondary-structure property handling
    - StructureElement.Property was incorrectly resolving type & key
    - StructureSelectionQuery helpers 'helix' & 'beta' were not ensuring property availability
- Re-enable VAO with better workaround (bind null elements buffer before deleting)
- Add ``Representation.geometryVersion`` (increments whenever the geometry of any of its visuals changes)
- Add support for grid-based smoothing of Overpaint and Transparency visual state for surfaces

## [v2.3.9] - 2021-11-20

- Workaround: switch off VAO support for now

## [v2.3.8] - 2021-11-20

- Fix double canvas context creation (in plugin context)
- Fix unused vertex attribute handling (track which are used, disable the rest)
- Workaround for VAO issue in Chrome 96 (can cause WebGL to crash on geometry updates)

## [v2.3.7] - 2021-11-15

- Added ``ViewerOptions.collapseRightPanel``
- Added ``Viewer.loadTrajectory`` to support loading "composed" trajectories (e.g. from gro + xtc)
- Fix: handle parent in Structure.remapModel
- Add ``rounded`` and ``square`` helix profile options to Cartoon representation (in addition to the default ``elliptical``)

## [v2.3.6] - 2021-11-8

- Add additional measurement controls: orientation (box, axes, ellipsoid) & plane (best fit)
- Improve aromatic bond visuals (add ``aromaticScale``, ``aromaticSpacing``, ``aromaticDashCount`` params)
- [Breaking] Change ``adjustCylinderLength`` default to ``false`` (set to true for focus representation)
- Fix marker highlight color overriding select color
- CellPack extension update
    - add binary model support
    - add compartment (including membrane) geometry support
    - add latest mycoplasma model example
- Prefer WebGL1 in Safari 15.1.

## [v2.3.5] - 2021-10-19

- Fix sequence viewer for PDB files with COMPND record and multichain entities.
- Fix index pair bonds order assignment

## [v2.3.4] - 2021-10-12

- Fix pickScale not taken into account in line/point shader
- Add pixel-scale, pick-scale & pick-padding GET params to Viewer app
- Fix selecting bonds not adding their atoms in selection manager
- Add ``preferAtoms`` option to SelectLoci/HighlightLoci behaviors
- Make the implicit atoms of bond visuals pickable
    - Add ``preferAtomPixelPadding`` to Canvas3dInteractionHelper
- Add points & crosses visuals to Line representation
- Add ``pickPadding`` config option (look around in case target pixel is empty)
- Add ``multipleBonds`` param to bond visuals with options: off, symmetric, offset
- Fix ``argparse`` config in servers.

## [v2.3.3] - 2021-10-01

- Fix direct volume shader

## [v2.3.2] - 2021-10-01

- Prefer WebGL1 on iOS devices until WebGL2 support has stabilized.

## [v2.3.1] - 2021-09-28

- Add Charmm saccharide names
- Treat missing occupancy column as occupancy of 1
- Fix line shader not accounting for aspect ratio
- [Breaking] Fix point repr & shader
    - Was unusable with ``wboit``
    - Replaced ``pointFilledCircle`` & ``pointEdgeBleach`` params by ``pointStyle`` (square, circle, fuzzy)
    - Set ``pointSizeAttenuation`` to false by default
    - Set ``sizeTheme`` to ``uniform`` by default
- Add ``markerPriority`` option to Renderer (useful in combination with edges of marking pass)
- Add support support for ``chem_comp_bond`` and ``struct_conn`` categories (fixes ModelServer behavior where these categories should have been present)
- Model and VolumeServer: fix argparse config

## [v2.3.0] - 2021-09-06

- Take include/exclude flags into account when displaying aromatic bonds
- Improve marking performance
    - Avoid unnecessary draw calls/ui updates when marking
    - Check if loci is superset of visual
    - Check if loci overlaps with unit visual
    - Ensure ``Interval`` is used for ranges instead of ``SortedArray``
    - Add uniform marker type
    - Special case for reversing previous mark
- Add optional marking pass
    - Outlines visible and hidden parts of highlighted/selected groups
    - Add highlightStrength/selectStrength renderer params

## [v2.2.3] - 2021-08-25

- Add ``invertCantorPairing`` helper function
- Add ``Mesh`` processing helper ``.smoothEdges``
- Smooth border of molecular-surface with ``includeParent`` enabled
- Hide ``includeParent`` option from gaussian-surface visuals (not particularly useful)
- Improved ``StructureElement.Loci.size`` performance (for marking large cellpack models)
- Fix new ``TransformData`` issues (camera/bounding helper not showing up)
- Improve marking performance (avoid superfluous calls to ``StructureElement.Loci.isWholeStructure``)

## [v2.2.2] - 2021-08-11

- Fix ``TransformData`` issues [#133](https://github.com/molstar/molstar/issues/133)
- Fix ``mol-script`` query compiler const expression recognition.

## [v2.2.1] - 2021-08-02

- Add surrounding atoms (5 Angstrom) structure selection query
- [Breaking] Add maxDistance prop to ``IndexPairBonds``
- Fix coordinateSystem not handled in ``Structure.asParent``
- Add ``dynamicBonds`` to ``Structure`` props (force re-calc on model change)
    - Expose as optional param in root structure transform helper
- Add overpaint support to geometry exporters
- ``InputObserver`` improvements
  - normalize wheel speed across browsers/platforms
  - support Safari gestures (used by ``TrackballControls``)
  - ``PinchInput.fractionDelta`` and use it in ``TrackballControls``

## [v2.2.0] - 2021-07-31

- Add ``tubularHelices`` parameter to Cartoon representation
- Add ``SdfFormat`` and update SDF parser to be able to parse data headers according to spec (hopefully :)) #230
- Fix mononucleotides detected as polymer components (#229)
- Set default outline scale back to 1
- Improved DCD reader cell angle handling (interpret near 0 angles as 90 deg)
- Handle more residue/atom names commonly used in force-fields
- Add USDZ support to ``geo-export`` extension.
- Fix ``includeParent`` support for multi-instance bond visuals.
- Add ``operator`` Loci granularity, selecting everything with the same operator name.
- Prefer ``_label_seq_id`` fields in secondary structure assignment.
- Support new EMDB API (https://www.ebi.ac.uk/emdb/api/entry/map/[EMBD-ID]) for EM volume contour levels.
- ``Canvas3D`` tweaks:
    - Update ``forceDraw`` logic.
    - Ensure the scene is re-rendered when viewport size changes.
    - Support ``noDraw`` mode in ``PluginAnimationLoop``.

## [v2.1.0] - 2021-07-05

- Add parameter for to display aromatic bonds as dashes next to solid cylinder/line.
- Add backbone representation
- Fix outline in orthographic mode and set default scale to 2.

## [v2.0.7] - 2021-06-23

- Add ability to specify ``volumeIndex`` in ``Viewer.loadVolumeFromUrl`` to better support Volume Server inputs.
- Support in-place reordering for trajectory ``Frame.x/y/z`` arrays for better memory efficiency.
- Fixed text CIF encoder edge cases (most notably single whitespace not being escaped).

## [v2.0.6] - 2021-06-01

- Add glTF (GLB) and STL support to ``geo-export`` extension.
- Protein crosslink improvements
    - Change O-S bond distance to allow for NOS bridges (doi:10.1038/s41586-021-03513-3)
    - Added NOS-bridges query & improved disulfide-bridges query
- Fix #178: ``IndexPairBonds`` for non-single residue structures (bug due to atom reordering).
- Add volumetric color smoothing for MolecularSurface and GaussianSurface representations (#173)
- Fix nested 3d grid lookup that caused results being overwritten in non-covalent interactions computation.
- Basic implementation of ``BestDatabaseSequenceMapping`` (parse from CIF, color theme, superposition).
- Add atom id ranges support to Selection UI.

## [v2.0.5] - 2021-04-26

- Ability to pass ``Canvas3DContext`` to ``PluginContext.fromCanvas``.
- Relative frame support for ``Canvas3D`` viewport.
- Fix bug in screenshot copy UI.
- Add ability to select residues from a list of identifiers to the Selection UI.
- Fix SSAO bugs when used with ``Canvas3D`` viewport.
- Support for  full pausing (no draw) rendering: ``Canvas3D.pause(true)``.
- Add ``MeshBuilder.addMesh``.
- Add ``Torus`` primitive.
- Lazy volume loading support.
- [Breaking] ``Viewer.loadVolumeFromUrl`` signature change.
    - ``loadVolumeFromUrl(url, format, isBinary, isovalues, entryId)`` => ``loadVolumeFromUrl({ url, format, isBinary }, isovalues, { entryId, isLazy })``
- Add ``TextureMesh`` support to ``geo-export`` extension.

## [v2.0.4] - 2021-04-20

- [WIP] Mesh export extension
- ``Structure.eachAtomicHierarchyElement`` (#161)
- Fixed reading multi-line values in SDF format
- Fixed Measurements UI labels (#166)

## [v2.0.3] - 2021-04-09

- Add support for ``ColorTheme.palette`` designed for providing gradient-like coloring.
- [Breaking] The ``zip`` function is now asynchronous and expects a ``RuntimeContext``. Also added ``Zip()`` returning a ``Task``.
- [Breaking] Add ``CubeGridFormat`` in ``alpha-orbitals`` extension.

## [v2.0.2] - 2021-03-29

- Add ``Canvas3D.getRenderObjects``.
- [WIP] Animate state interpolating, including model trajectories
- Recognise MSE, SEP, TPO, PTR and PCA as non-standard amino-acids.
- Fix VolumeFromDensityServerCif transform label

## [v2.0.1] - 2021-03-23

- Exclude tsconfig.commonjs.tsbuildinfo from npm bundle

## [v2.0.0] - 2021-03-23

Too many changes to list as this is the start of the changelog... Notably, default exports are now forbidden.<|MERGE_RESOLUTION|>--- conflicted
+++ resolved
@@ -8,11 +8,8 @@
 - Enables dXrayShaded define when rendering depth
 - Fix handling of PDB files that have chains with same id separated by TER record (#1245)
 - Sequence Panel: Improve visuals of unmodeled sequence positions (#1248)
-<<<<<<< HEAD
 - Fix no-compression xtc parser (#1258)
-=======
 - Mol2 Reader: Fix mol2 status_bit read error (#1251)
->>>>>>> 098faf12
 
 ## [v4.6.0] - 2024-08-28
 
