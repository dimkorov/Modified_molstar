--- conflicted
+++ resolved
@@ -6,13 +6,9 @@
 
 ## [Unreleased]
 
-<<<<<<< HEAD
 - Add parameter for to display aromatic bonds as dashes next to solid cylinder/line.
-
-=======
 - Add backbone representation
 - Fix outline in orthographic mode and set default scale to 2.
->>>>>>> a56716ab
 
 ## [v2.0.7] - 2021-06-23
 
