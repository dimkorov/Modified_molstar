# Change Log
All notable changes to this project will be documented in this file, following the suggestions of [Keep a CHANGELOG](http://keepachangelog.com/). This project adheres to [Semantic Versioning](http://semver.org/) for its most widely used - and defacto - public interfaces.

Note that since we don't clearly distinguish between a public and private interfaces there will be changes in non-major versions that are potentially breaking. If we make breaking changes to less used interfaces we will highlight it in here.


## [Unreleased]

## [v3.10.1] - 2022-06-26

- Fix groupCount when updating TextureMesh-based visuals

## [v3.10.0] - 2022-06-24

- Add support for Glycam saccharide names
<<<<<<< HEAD
- Add ``instanceGranularity`` option for marker, transparency, clipping, overpaint, substance data to save memory
- CellPack extension tweaks
    - Use instancing to create DNA/RNA curves to save memory
    - Enable ``instanceGranularity`` by default
=======
- Add ``PluginConfig.Viewport.ShowTrajectoryControls`` config option
>>>>>>> 350f5c42

## [v3.9.1] - 2022-06-19

- Fix missing ``super.componentWillUnmount()`` calls (@simeonborko)
- Fix missing ``uGroupCount`` update for visuals
- Fix missing aromatic bond display

## [v3.9.0] - 2022-05-30

- Improve picking by using drawbuffers (when available) to reduce number of drawcalls
- GPU timing support
    - Add ``timing-mode`` Viewer GET param
    - Add support for webgl timer queries
    - Add timer marks around GPU render & compute operations
- Volume Server CIF: Add check that a data block contains volume data before parsing
- Fix ``Scene.clear`` not clearing primitives & volumes arrays (@JonStargaryen)
- Fix rendering volumes when wboit is switched off and postprocessing is enabled

## [v3.8.2] - 2022-05-22

- Fix ``Scene.opacityAverage`` not taking xray shaded into account

## [v3.8.1] - 2022-05-14

- Fix issues with marking camera/handle helper (#433)
- Fix issues with array uniforms when running with headless-gl
- Fix Polymer Chain Instance coloring
- Improve performance of scene marker/opacity average calculation

## [v3.8.0] - 2022-04-30

- Add support for outlines around transparent objects
- Improve per-group transparency when wboit is switched off
- Improve ``ColorTheme`` typing with ``ColorType`` generic.
    - Defaults to ``ColorTypeLocation``
    - Set when using ``ColorTypeDirect`` or ``ColorTypeGrid``
- Fix case handling of ``struct_conf`` mmCIF enumeration field (#425)
- Fix ``allowTransparentBackfaces`` for per-group transparency
- Fix ``FormatRegistry.isApplicable`` returning true for unregistered formats
- Fix: handle building of ``GridLookup3D`` with zero cell size
- Fix ``ignoreLight`` for direct-volume rendering with webgl1
- Fix (non-black) outlines when using transparent background

## [v3.7.0] - 2022-04-13

- Fix ``xrayShaded`` for texture-mesh geometries
- [Breaking] Change ``allowTransparentBackfaces`` to ``transparentBackfaces`` with options ``off``, ``on``, ``opaque``. This was only added in 3.6.0, so allowing a breaking change here.
    - ``off``: don't show (default)
    - ``on``: show with transparency
    - ``opaque``: show fully opaque
- Add option to disable file drop overlay.

## [v3.6.2] - 2022-04-05

- ModelServer ligand queries: fixes for alternate locations, additional atoms & UNL ligand
- React 18 friendly ``useBehavior`` hook.

## [v3.6.1] - 2022-04-03

- Fix React18 related UI regressions.

## [v3.6.0] - 2022-04-03

- Check that model and coordinates have same element count when creating a trajectory
- Fix aromatic rings assignment: do not mix flags and planarity test
- Improve bonds assignment of coarse grained models: check for IndexPairBonds and exhaustive StructConn
- Fix unit mapping in bondedAtomicPairs MolScript query
- Improve pdb parsing: handle non unique atom and chain names (fixes #156)
- Fix volume streaming for entries with multiple contour lists
- Add ``allowTransparentBackfaces`` parameter to support double-sided rendering of transparent geometries
- Fix handling of case insensitive mmCIF enumeration fields (including entity.type)
- Fix ``disable-wboit`` Viewer GET param
- Add support for React 18.
    - Used by importing ``createPluginUI`` from ``mol-plugin-ui/react18``;
    - In Mol* 4.0, React 18 will become the default option.

## [v3.5.0] - 2022-03-25

- Fix issues with bounding-sphere & color-smoothing (mostly for small geometries)
- Support BCIF => CIF conversion in ``cif2bcif`` CLI tool

## [v3.4.0] - 2022-03-13

- Fix handling of mmcif with empty ``label_*`` fields
- Improve saccharide detection (compare against list from CCD)
- Fix legend label of hydrophobicity color theme
- Add ``LoadTrajectory`` action
- Add ``CustomImportControls`` to left panel
- Add Zenodo import extension (load structures, trajectories, volumes, and zip files)
- Fix loading of some compressed files within sessions
- Fix wrong element assignment for atoms with Charmm ion names
- Fix handling of empty symmetry cell data
- Add support for ``trr`` and ``nctraj`` coordinates files
- Add support for ``prmtop`` and ``top`` topology files

## [v3.3.1] - 2022-02-27

- Fix issue with unit boundary reuse (do at visual level instead)
- Add option to ignore ions for inter-unit bond computation

## [v3.3.0] - 2022-02-27

- Fix parsing contour-level from emdb v3 header files
- Fix invalid CSS (#376)
- Fix "texture not renderable" & "texture not bound" warnings (#319)
- Fix visual for bonds between two aromatic rings
- Fix visual for delocalized bonds (parsed from mmcif and mol2)
- Fix ring computation algorithm
- Add ``UnitResonance`` property with info about delocalized triplets
- Resolve marking in main renderer loop to improve overall performance
- Use ``throttleTime`` instead of ``debounceTime`` in sequence viewer for better responsiveness
- Change line geometry default ``scaleFactor`` to 2 (3 is too big after fixing line rendering)
- Trajectory animation performance improvements
    - Reuse ``Model.CoarseGrained`` for coordinate trajectories
    - Avoid calculating ``InterUnitBonds`` when ``Structure.parent`` ones are empty
    - Reuse unit boundary if sphere has not changed too much
    - Don't show 'inter-bond' and 'element-cross' visuals in line representations of polymerAndLigand preset
- Fix additional mononucleotides detected as polymer components
- Fix and improve ``canRemap`` handling in ``IntraUnitBonds``
- Reuse occlusion for secondary passes during multi-sampling
- Check if marking passes are needed before doing them
- Add ``resolutionScale`` parameter to allow trading quality of occlusion for performance

## [v3.2.0] - 2022-02-17

- Rename "best database mapping" to "SIFTS Mapping"
- Add schema and export support for ``atom_site.pdbx_sifts_xref_*`` fields
- Add schema export support for ``atom_site.pdbx_label_index`` field
- Add `traceOnly` parameter to chain/UniProt-based structure alignment
- Store ``IndexPairBonds`` as a dynamic property.

## [v3.1.0] - 2022-02-06

- Fix ``xrayShaded`` & ``ignoreLight`` params not working at the same time
- Add ``ignoreLight`` to component params
- Tweaks for cleaner default representation style
    - Cartoon: use ``nucleotide-ring`` instead of ``nucleotide-block``
    - Focus: use ``xrayShaded`` instead of opacity; adjust target size; don't show non-covalent interactions twice
- Fix representation preset side effects (changing post-processing parameters, see #363)
- Add Quick Styles panel (default, illustrative, stylized)
- Fix exported structure missing secondary-structure categories (#364)
- Fix volume streaming error message: distinguish between missing data and server error (#364)

## [v3.0.2] - 2022-01-30

- Fix color smoothing of elongated structures (by fixing ``Sphere.expand`` for spheres with highly directional extrema)
- Fix entity label not displayed when multiple instances of the same entity are highlighted
- Fix empty elements created in ``StructureElement.Loci.extendToAllInstances``
- Measurement options tweaks (allow larger ``textSize``; make ``customText`` essential)
- Fix visual visibility sync edge case when changing state snapshots

## [v3.0.1] - 2022-01-27

- Fix marking pass not working with ``transparentBackground``
- Fix pdbe xray maps url not https
- Fix entity-id color theme broken for non-IHM models
- Improve/fix marking of ``InteractionsInterUnitVisual`` (mark when all contact-feature members are given)
- Add missing "entity-id" and "enity-source" options for carbon coloring to "element-symbol" color theme
- Fix VolumeServer/query CLI
- Support automatic iso-value adjustment for VolumeServer data in ``Viewer.loadVolumeFromUrl``
- Emit drag event whenever started within viewport (not only for non-empty loci)

## [v3.0.0] - 2022-01-23

- Assembly handling tweaks:
    - Do not include suffix for "identity assembly operators"
    - Do not include assembly-related categories to export if the structure was composed from an assembly
    - Special case for ``structAsymMap`` if Mol* asym id operator mapping is present
- Support for opening ZIP files with multiple entries
- Add Model Export extension
- Bugfix: Automatically treat empty string as "non-present" value in BinaryCIF writer.
- Fix coarse model support in entity-id color theme
- Fix marking of carbohydrate visuals (whole chain could get marked instead of single residue)
- Add custom colors to "element-symbol", "molecule-type", "residue-name", and "secondary-structure" themes
- Support/bugfixes for ``atom_site.pdbx_sifts_xref`` categories
- Improve/fix marking of ``InteractionsIntraUnitVisual`` (mark when all contact-feature members are given)

## [v3.0.0-dev.10] - 2022-01-17

- Fix ``getOperatorsForIndex``
- Pass animation info (current frame & count) to state animations
    - Fix camera stutter for "camera spin" animation
- Add formal charge parsing support for MOL/SDF files (thanks @ptourlas)
- [Breaking] Cleaner looking ``MembraneOrientationVisuals`` defaults
- [Breaking] Add rock animation to trackball controls
    - Add ``animate`` to ``TrackballControlsParams``, remove ``spin`` and ``spinSpeed``
    - Add ``animate`` to ``SimpleSettingsParams``, remove ``spin``
- Add "camera rock" state animation
- Add support for custom colors to "molecule-type" theme
- [Breaking] Add style parameter to "illustrative" color theme
    - Defaults to "entity-id" style instead of "chain-id"
- Add "illustrative" representation preset

## [v3.0.0-dev.9] - 2022-01-09

- Add PDBj as a ``pdb-provider`` option
- Move Viewer APP to a separate file to allow use without importing light theme & index.html
- Add symmetry support for mol2 files (only spacegroup setting 1)
- Fix mol2 files element symbol assignment
- Improve bond assignment from ``IndexPairBonds``
    - Add ``key`` field for mapping to source data
    - Fix assignment of bonds with unphysical length
- Fix label/stats of single atom selection in multi-chain units

## [v3.0.0-dev.8] - 2021-12-31

- Add ``PluginFeatureDetection`` and disable WBOIT in Safari 15.
- Add ``disable-wboit`` Viewer GET param
- Add ``prefer-webgl1`` Viewer GET param
- [Breaking] Refactor direct-volume rendering
    - Remove isosurface render-mode (use GPU MC instead)
    - Move coloring into theme (like for other geometries/renderables)
        - Add ``direct`` color type
        - Remove color from transfer-function (now only alpha)
        - Add direct-volume color theme support
        - Add volume-value color theme
- [Breaking] Use size theme in molecular/gaussian surface & label representations
    - This is breaking because it was hardcoded to ``physical`` internally but the repr size theme default was ``uniform`` (now ``physical``)

## [v3.0.0-dev.7] - 2021-12-20

- Reduce number of created programs/shaders
    - Support specifying variants when creating graphics render-items
    - Change double-side shader param from define to uniform
    - Remove dMarkerType shader define (use uMarker as needed)
    - Support to ignore defines depending on the shader variant
    - Combine pickObject/pickInstance/pickGroup shader variants into one
    - Combine markingDepth/markingMask shader variants into one
    - Correctly set shader define flags for overpaint, transparency, substance, clipping
- [Breaking] Add per-object clip rendering properties (variant/objects)
    - ``SimpleSettingsParams.clipping.variant/objects`` and ``RendererParams.clip`` were removed

## [v3.0.0-dev.6] - 2021-12-19

- Enable temporal multi-sampling by default
    - Fix flickering during marking with camera at rest
- Enable ``aromaticBonds`` in structure representations by default
- Add ``PluginConfig.Structure.DefaultRepresentationPreset``
- Add ModelArchive support
    - schema extensions (e.g., AlphaFold uses it for the pLDDT score)
    - ModelArchive option in DownloadStructure action
    - ``model-archive`` GET parameter for Viewer app
    - ``Viewer.loadModelArchive`` method
- Improve support for loading AlphaFold structures
    - Automatic coloring by pLDDT
    - AlphaFold DB option in DownloadStructure action
    - ``afdb`` GET parameter for Viewer app
    - ``Viewer.loadAlphaFoldDb`` method
- Add QualityAssessment extension (using data from ma_qa_metric_local mmcif category)
    - pLDDT & qmean score: coloring, repr presets, molql symbol, loci labels (including avg for mutli-residue selections)
    - pLDDT: selection query
- Warn about erroneous symmetry operator matrix (instead of throwing an error)
- Added ``createPluginUI`` to ``mol-plugin-ui``
    - Support ``onBeforeUIRender`` to make sure initial UI works with custom presets and similar features.
- [Breaking] Removed ``createPlugin`` and ``createPluginAsync`` from ``mol-plugin-ui``
    - Please use ``createPluginUI`` instead
- Improve aromatic bonds handling
    - Don't detect aromatic bonds for rings < 5 atoms based on planarity
    - Prefer atoms in aromatic rings as bond reference positions

## [v3.0.0-dev.5] - 2021-12-16

- Fix initial camera reset not triggering for some entries.

## [v3.0.0-dev.4] - 2021-12-14

- Add ``bumpiness`` (per-object and per-group), ``bumpFrequency`` & ``bumpAmplitude`` (per-object) render parameters (#299)
- Change ``label`` representation defaults: Use text border instead of rectangle background
- Add outline color option to renderer
- Fix false positives in Model.isFromPdbArchive
- Add drag and drop support for loading any file, including multiple at once
    - If there are session files (.molx or .molj) among the dropped files, only the first session will be loaded
- Add drag and drop overlay
- Safari 15.1 - 15.3 WebGL 2 support workaround
- [Breaking] Move ``react`` and ``react-dom`` to ``peerDependencies``. This might break some builds.

## [v3.0.0-dev.3] - 2021-12-4

- Fix OBJ and USDZ export

## [v3.0.0-dev.2] - 2021-12-1

- Do not include tests and source maps in NPM package

## [v3.0.0-dev.0] - 2021-11-28

- Add multiple lights support (with color, intensity, and direction parameters)
- [Breaking] Add per-object material rendering properties
    - ``SimpleSettingsParams.lighting.renderStyle`` and ``RendererParams.style`` were removed
- Add substance theme with per-group material rendering properties
- ``StructureComponentManager.Options`` state saving support
- ``ParamDefinition.Group.presets`` support

## [v2.4.1] - 2021-11-28

- Fix: allow atoms in aromatic rings to do hydrogen bonds

## [v2.4.0] - 2021-11-25

- Fix secondary-structure property handling
    - StructureElement.Property was incorrectly resolving type & key
    - StructureSelectionQuery helpers 'helix' & 'beta' were not ensuring property availability
- Re-enable VAO with better workaround (bind null elements buffer before deleting)
- Add ``Representation.geometryVersion`` (increments whenever the geometry of any of its visuals changes)
- Add support for grid-based smoothing of Overpaint and Transparency visual state for surfaces

## [v2.3.9] - 2021-11-20

- Workaround: switch off VAO support for now

## [v2.3.8] - 2021-11-20

- Fix double canvas context creation (in plugin context)
- Fix unused vertex attribute handling (track which are used, disable the rest)
- Workaround for VAO issue in Chrome 96 (can cause WebGL to crash on geometry updates)

## [v2.3.7] - 2021-11-15

- Added ``ViewerOptions.collapseRightPanel``
- Added ``Viewer.loadTrajectory`` to support loading "composed" trajectories (e.g. from gro + xtc)
- Fix: handle parent in Structure.remapModel
- Add ``rounded`` and ``square`` helix profile options to Cartoon representation (in addition to the default ``elliptical``)

## [v2.3.6] - 2021-11-8

- Add additional measurement controls: orientation (box, axes, ellipsoid) & plane (best fit)
- Improve aromatic bond visuals (add ``aromaticScale``, ``aromaticSpacing``, ``aromaticDashCount`` params)
- [Breaking] Change ``adjustCylinderLength`` default to ``false`` (set to true for focus representation)
- Fix marker highlight color overriding select color
- CellPack extension update
    - add binary model support
    - add compartment (including membrane) geometry support
    - add latest mycoplasma model example
- Prefer WebGL1 in Safari 15.1.

## [v2.3.5] - 2021-10-19

- Fix sequence viewer for PDB files with COMPND record and multichain entities.
- Fix index pair bonds order assignment

## [v2.3.4] - 2021-10-12

- Fix pickScale not taken into account in line/point shader
- Add pixel-scale, pick-scale & pick-padding GET params to Viewer app
- Fix selecting bonds not adding their atoms in selection manager
- Add ``preferAtoms`` option to SelectLoci/HighlightLoci behaviors
- Make the implicit atoms of bond visuals pickable
    - Add ``preferAtomPixelPadding`` to Canvas3dInteractionHelper
- Add points & crosses visuals to Line representation
- Add ``pickPadding`` config option (look around in case target pixel is empty)
- Add ``multipleBonds`` param to bond visuals with options: off, symmetric, offset
- Fix ``argparse`` config in servers.

## [v2.3.3] - 2021-10-01

- Fix direct volume shader

## [v2.3.2] - 2021-10-01

- Prefer WebGL1 on iOS devices until WebGL2 support has stabilized.

## [v2.3.1] - 2021-09-28

- Add Charmm saccharide names
- Treat missing occupancy column as occupancy of 1
- Fix line shader not accounting for aspect ratio
- [Breaking] Fix point repr & shader
    - Was unusable with ``wboit``
    - Replaced ``pointFilledCircle`` & ``pointEdgeBleach`` params by ``pointStyle`` (square, circle, fuzzy)
    - Set ``pointSizeAttenuation`` to false by default
    - Set ``sizeTheme`` to ``uniform`` by default
- Add ``markerPriority`` option to Renderer (useful in combination with edges of marking pass)
- Add support support for ``chem_comp_bond`` and ``struct_conn`` categories (fixes ModelServer behavior where these categories should have been present)
- Model and VolumeServer: fix argparse config

## [v2.3.0] - 2021-09-06

- Take include/exclude flags into account when displaying aromatic bonds
- Improve marking performance
    - Avoid unnecessary draw calls/ui updates when marking
    - Check if loci is superset of visual
    - Check if loci overlaps with unit visual
    - Ensure ``Interval`` is used for ranges instead of ``SortedArray``
    - Add uniform marker type
    - Special case for reversing previous mark
- Add optional marking pass
    - Outlines visible and hidden parts of highlighted/selected groups
    - Add highlightStrength/selectStrength renderer params

## [v2.2.3] - 2021-08-25

- Add ``invertCantorPairing`` helper function
- Add ``Mesh`` processing helper ``.smoothEdges``
- Smooth border of molecular-surface with ``includeParent`` enabled
- Hide ``includeParent`` option from gaussian-surface visuals (not particularly useful)
- Improved ``StructureElement.Loci.size`` performance (for marking large cellpack models)
- Fix new ``TransformData`` issues (camera/bounding helper not showing up)
- Improve marking performance (avoid superfluous calls to ``StructureElement.Loci.isWholeStructure``)

## [v2.2.2] - 2021-08-11

- Fix ``TransformData`` issues [#133](https://github.com/molstar/molstar/issues/133)
- Fix ``mol-script`` query compiler const expression recognition.

## [v2.2.1] - 2021-08-02

- Add surrounding atoms (5 Angstrom) structure selection query
- [Breaking] Add maxDistance prop to ``IndexPairBonds``
- Fix coordinateSystem not handled in ``Structure.asParent``
- Add ``dynamicBonds`` to ``Structure`` props (force re-calc on model change)
    - Expose as optional param in root structure transform helper
- Add overpaint support to geometry exporters
- ``InputObserver`` improvements
  - normalize wheel speed across browsers/platforms
  - support Safari gestures (used by ``TrackballControls``)
  - ``PinchInput.fractionDelta`` and use it in ``TrackballControls``

## [v2.2.0] - 2021-07-31

- Add ``tubularHelices`` parameter to Cartoon representation
- Add ``SdfFormat`` and update SDF parser to be able to parse data headers according to spec (hopefully :)) #230
- Fix mononucleotides detected as polymer components (#229)
- Set default outline scale back to 1
- Improved DCD reader cell angle handling (interpret near 0 angles as 90 deg)
- Handle more residue/atom names commonly used in force-fields
- Add USDZ support to ``geo-export`` extension.
- Fix ``includeParent`` support for multi-instance bond visuals.
- Add ``operator`` Loci granularity, selecting everything with the same operator name.
- Prefer ``_label_seq_id`` fields in secondary structure assignment.
- Support new EMDB API (https://www.ebi.ac.uk/emdb/api/entry/map/[EMBD-ID]) for EM volume contour levels.
- ``Canvas3D`` tweaks:
    - Update ``forceDraw`` logic.
    - Ensure the scene is re-rendered when viewport size changes.
    - Support ``noDraw`` mode in ``PluginAnimationLoop``.

## [v2.1.0] - 2021-07-05

- Add parameter for to display aromatic bonds as dashes next to solid cylinder/line.
- Add backbone representation
- Fix outline in orthographic mode and set default scale to 2.

## [v2.0.7] - 2021-06-23

- Add ability to specify ``volumeIndex`` in ``Viewer.loadVolumeFromUrl`` to better support Volume Server inputs.
- Support in-place reordering for trajectory ``Frame.x/y/z`` arrays for better memory efficiency.
- Fixed text CIF encoder edge cases (most notably single whitespace not being escaped).

## [v2.0.6] - 2021-06-01

- Add glTF (GLB) and STL support to ``geo-export`` extension.
- Protein crosslink improvements
    - Change O-S bond distance to allow for NOS bridges (doi:10.1038/s41586-021-03513-3)
    - Added NOS-bridges query & improved disulfide-bridges query
- Fix #178: ``IndexPairBonds`` for non-single residue structures (bug due to atom reordering).
- Add volumetric color smoothing for MolecularSurface and GaussianSurface representations (#173)
- Fix nested 3d grid lookup that caused results being overwritten in non-covalent interactions computation.
- Basic implementation of ``BestDatabaseSequenceMapping`` (parse from CIF, color theme, superposition).
- Add atom id ranges support to Selection UI.

## [v2.0.5] - 2021-04-26

- Ability to pass ``Canvas3DContext`` to ``PluginContext.fromCanvas``.
- Relative frame support for ``Canvas3D`` viewport.
- Fix bug in screenshot copy UI.
- Add ability to select residues from a list of identifiers to the Selection UI.
- Fix SSAO bugs when used with ``Canvas3D`` viewport.
- Support for  full pausing (no draw) rendering: ``Canvas3D.pause(true)``.
- Add ``MeshBuilder.addMesh``.
- Add ``Torus`` primitive.
- Lazy volume loading support.
- [Breaking] ``Viewer.loadVolumeFromUrl`` signature change.
    - ``loadVolumeFromUrl(url, format, isBinary, isovalues, entryId)`` => ``loadVolumeFromUrl({ url, format, isBinary }, isovalues, { entryId, isLazy })``
- Add ``TextureMesh`` support to ``geo-export`` extension.

## [v2.0.4] - 2021-04-20

- [WIP] Mesh export extension
- ``Structure.eachAtomicHierarchyElement`` (#161)
- Fixed reading multi-line values in SDF format
- Fixed Measurements UI labels (#166)

## [v2.0.3] - 2021-04-09

- Add support for ``ColorTheme.palette`` designed for providing gradient-like coloring.
- [Breaking] The ``zip`` function is now asynchronous and expects a ``RuntimeContext``. Also added ``Zip()`` returning a ``Task``.
- [Breaking] Add ``CubeGridFormat`` in ``alpha-orbitals`` extension.

## [v2.0.2] - 2021-03-29

- Add ``Canvas3D.getRenderObjects``.
- [WIP] Animate state interpolating, including model trajectories
- Recognise MSE, SEP, TPO, PTR and PCA as non-standard amino-acids.
- Fix VolumeFromDensityServerCif transform label

## [v2.0.1] - 2021-03-23

- Exclude tsconfig.commonjs.tsbuildinfo from npm bundle

## [v2.0.0] - 2021-03-23

Too many changes to list as this is the start of the changelog... Notably, default exports are now forbidden.<|MERGE_RESOLUTION|>--- conflicted
+++ resolved
@@ -6,21 +6,19 @@
 
 ## [Unreleased]
 
-## [v3.10.1] - 2022-06-26
-
-- Fix groupCount when updating TextureMesh-based visuals
-
-## [v3.10.0] - 2022-06-24
-
-- Add support for Glycam saccharide names
-<<<<<<< HEAD
 - Add ``instanceGranularity`` option for marker, transparency, clipping, overpaint, substance data to save memory
 - CellPack extension tweaks
     - Use instancing to create DNA/RNA curves to save memory
     - Enable ``instanceGranularity`` by default
-=======
+
+## [v3.10.1] - 2022-06-26
+
+- Fix groupCount when updating TextureMesh-based visuals
+
+## [v3.10.0] - 2022-06-24
+
+- Add support for Glycam saccharide names
 - Add ``PluginConfig.Viewport.ShowTrajectoryControls`` config option
->>>>>>> 350f5c42
 
 ## [v3.9.1] - 2022-06-19
 
