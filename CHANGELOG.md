# Change Log
All notable changes to this project will be documented in this file, following the suggestions of [Keep a CHANGELOG](http://keepachangelog.com/). This project adheres to [Semantic Versioning](http://semver.org/) for its most widely used - and defacto - public interfaces.

Note that since we don't clearly distinguish between a public and private interfaces there will be changes in non-major versions that are potentially breaking. If we make breaking changes to less used interfaces we will highlight it in here.


## [Unreleased]

<<<<<<< HEAD
- Expose inter-bonds compute params in structure
- Improve performance of inter/intra-bonds compute
=======
- Fix defaultAttribs handling in Canvas3DContext.fromCanvas
- Add custom labels to Confal pyramids
- Improve naming of some internal types in Confal pyramids extension coordinate
- Add example mmCIF file with categories necessary to display Confal pyramids
- Change the lookup logic of NtC steps from residues
- Add support for download of gzipped files
>>>>>>> 04c06db0

## [v3.13.0] - 2022-07-24

- Fix: only update camera state if manualReset is off (#494)
- Improve handling principal axes of points in a plane
- Add 'material' annotation support for textures
- More effort to avoid using ``flat`` qualifier in shaders: add ``dVaryingGroup``
- Enable ``immediateUpdate`` for iso level in isosurface and volume streaming controls
- Add support to download CCD from configurable URL

## [v3.12.1] - 2022-07-20

- Fix plugin behavior dispose logic to correctly unsubscribe observables.

## [v3.12.0] - 2022-07-17

- Add ``colorMarker`` option to Renderer. This disables the highlight and select marker at a shader level for faster rendering of large scenes in some cases.
- Bind shared textures only once per pass, not for each render item
- Fix missing 'material' annotation for some uniforms, causing unnecessary uniform updates
- Remove use of ``isnan`` in impostor shaders, not needed and causing slowdown
- Avoid using ``flat`` qualifier in shaders, causing slowdown
- Improve CellPack's ``adjustStyle`` option (disable ``colorMarker``, set component options, enable marking w/o ghost)
- Scan all entities when looking for ``struct_conn`` entries (fixes issue when the same ``label_asym_id`` is used in more than one entity)

## [v3.11.0] - 2022-07-04

- Add ``instanceGranularity`` option for marker, transparency, clipping, overpaint, substance data to save memory
- CellPack extension tweaks
    - Use instancing to create DNA/RNA curves to save memory
    - Enable ``instanceGranularity`` by default
    - Add ``adjustStyle`` option to LoadCellPackModel action (stylized, no multi-sample, no far clipping, chain picking)
- Structure Superposition now respects pivot's coordinate system

## [v3.10.2] - 2022-06-26

- Fix superfluous shader varying
- Improve use of gl_VertexID when possible

## [v3.10.1] - 2022-06-26

- Fix groupCount when updating TextureMesh-based visuals

## [v3.10.0] - 2022-06-24

- Add support for Glycam saccharide names
- Add ``PluginConfig.Viewport.ShowTrajectoryControls`` config option

## [v3.9.1] - 2022-06-19

- Fix missing ``super.componentWillUnmount()`` calls (@simeonborko)
- Fix missing ``uGroupCount`` update for visuals
- Fix missing aromatic bond display

## [v3.9.0] - 2022-05-30

- Improve picking by using drawbuffers (when available) to reduce number of drawcalls
- GPU timing support
    - Add ``timing-mode`` Viewer GET param
    - Add support for webgl timer queries
    - Add timer marks around GPU render & compute operations
- Volume Server CIF: Add check that a data block contains volume data before parsing
- Fix ``Scene.clear`` not clearing primitives & volumes arrays (@JonStargaryen)
- Fix rendering volumes when wboit is switched off and postprocessing is enabled

## [v3.8.2] - 2022-05-22

- Fix ``Scene.opacityAverage`` not taking xray shaded into account

## [v3.8.1] - 2022-05-14

- Fix issues with marking camera/handle helper (#433)
- Fix issues with array uniforms when running with headless-gl
- Fix Polymer Chain Instance coloring
- Improve performance of scene marker/opacity average calculation

## [v3.8.0] - 2022-04-30

- Add support for outlines around transparent objects
- Improve per-group transparency when wboit is switched off
- Improve ``ColorTheme`` typing with ``ColorType`` generic.
    - Defaults to ``ColorTypeLocation``
    - Set when using ``ColorTypeDirect`` or ``ColorTypeGrid``
- Fix case handling of ``struct_conf`` mmCIF enumeration field (#425)
- Fix ``allowTransparentBackfaces`` for per-group transparency
- Fix ``FormatRegistry.isApplicable`` returning true for unregistered formats
- Fix: handle building of ``GridLookup3D`` with zero cell size
- Fix ``ignoreLight`` for direct-volume rendering with webgl1
- Fix (non-black) outlines when using transparent background

## [v3.7.0] - 2022-04-13

- Fix ``xrayShaded`` for texture-mesh geometries
- [Breaking] Change ``allowTransparentBackfaces`` to ``transparentBackfaces`` with options ``off``, ``on``, ``opaque``. This was only added in 3.6.0, so allowing a breaking change here.
    - ``off``: don't show (default)
    - ``on``: show with transparency
    - ``opaque``: show fully opaque
- Add option to disable file drop overlay.

## [v3.6.2] - 2022-04-05

- ModelServer ligand queries: fixes for alternate locations, additional atoms & UNL ligand
- React 18 friendly ``useBehavior`` hook.

## [v3.6.1] - 2022-04-03

- Fix React18 related UI regressions.

## [v3.6.0] - 2022-04-03

- Check that model and coordinates have same element count when creating a trajectory
- Fix aromatic rings assignment: do not mix flags and planarity test
- Improve bonds assignment of coarse grained models: check for IndexPairBonds and exhaustive StructConn
- Fix unit mapping in bondedAtomicPairs MolScript query
- Improve pdb parsing: handle non unique atom and chain names (fixes #156)
- Fix volume streaming for entries with multiple contour lists
- Add ``allowTransparentBackfaces`` parameter to support double-sided rendering of transparent geometries
- Fix handling of case insensitive mmCIF enumeration fields (including entity.type)
- Fix ``disable-wboit`` Viewer GET param
- Add support for React 18.
    - Used by importing ``createPluginUI`` from ``mol-plugin-ui/react18``;
    - In Mol* 4.0, React 18 will become the default option.

## [v3.5.0] - 2022-03-25

- Fix issues with bounding-sphere & color-smoothing (mostly for small geometries)
- Support BCIF => CIF conversion in ``cif2bcif`` CLI tool

## [v3.4.0] - 2022-03-13

- Fix handling of mmcif with empty ``label_*`` fields
- Improve saccharide detection (compare against list from CCD)
- Fix legend label of hydrophobicity color theme
- Add ``LoadTrajectory`` action
- Add ``CustomImportControls`` to left panel
- Add Zenodo import extension (load structures, trajectories, volumes, and zip files)
- Fix loading of some compressed files within sessions
- Fix wrong element assignment for atoms with Charmm ion names
- Fix handling of empty symmetry cell data
- Add support for ``trr`` and ``nctraj`` coordinates files
- Add support for ``prmtop`` and ``top`` topology files

## [v3.3.1] - 2022-02-27

- Fix issue with unit boundary reuse (do at visual level instead)
- Add option to ignore ions for inter-unit bond computation

## [v3.3.0] - 2022-02-27

- Fix parsing contour-level from emdb v3 header files
- Fix invalid CSS (#376)
- Fix "texture not renderable" & "texture not bound" warnings (#319)
- Fix visual for bonds between two aromatic rings
- Fix visual for delocalized bonds (parsed from mmcif and mol2)
- Fix ring computation algorithm
- Add ``UnitResonance`` property with info about delocalized triplets
- Resolve marking in main renderer loop to improve overall performance
- Use ``throttleTime`` instead of ``debounceTime`` in sequence viewer for better responsiveness
- Change line geometry default ``scaleFactor`` to 2 (3 is too big after fixing line rendering)
- Trajectory animation performance improvements
    - Reuse ``Model.CoarseGrained`` for coordinate trajectories
    - Avoid calculating ``InterUnitBonds`` when ``Structure.parent`` ones are empty
    - Reuse unit boundary if sphere has not changed too much
    - Don't show 'inter-bond' and 'element-cross' visuals in line representations of polymerAndLigand preset
- Fix additional mononucleotides detected as polymer components
- Fix and improve ``canRemap`` handling in ``IntraUnitBonds``
- Reuse occlusion for secondary passes during multi-sampling
- Check if marking passes are needed before doing them
- Add ``resolutionScale`` parameter to allow trading quality of occlusion for performance

## [v3.2.0] - 2022-02-17

- Rename "best database mapping" to "SIFTS Mapping"
- Add schema and export support for ``atom_site.pdbx_sifts_xref_*`` fields
- Add schema export support for ``atom_site.pdbx_label_index`` field
- Add `traceOnly` parameter to chain/UniProt-based structure alignment
- Store ``IndexPairBonds`` as a dynamic property.

## [v3.1.0] - 2022-02-06

- Fix ``xrayShaded`` & ``ignoreLight`` params not working at the same time
- Add ``ignoreLight`` to component params
- Tweaks for cleaner default representation style
    - Cartoon: use ``nucleotide-ring`` instead of ``nucleotide-block``
    - Focus: use ``xrayShaded`` instead of opacity; adjust target size; don't show non-covalent interactions twice
- Fix representation preset side effects (changing post-processing parameters, see #363)
- Add Quick Styles panel (default, illustrative, stylized)
- Fix exported structure missing secondary-structure categories (#364)
- Fix volume streaming error message: distinguish between missing data and server error (#364)

## [v3.0.2] - 2022-01-30

- Fix color smoothing of elongated structures (by fixing ``Sphere.expand`` for spheres with highly directional extrema)
- Fix entity label not displayed when multiple instances of the same entity are highlighted
- Fix empty elements created in ``StructureElement.Loci.extendToAllInstances``
- Measurement options tweaks (allow larger ``textSize``; make ``customText`` essential)
- Fix visual visibility sync edge case when changing state snapshots

## [v3.0.1] - 2022-01-27

- Fix marking pass not working with ``transparentBackground``
- Fix pdbe xray maps url not https
- Fix entity-id color theme broken for non-IHM models
- Improve/fix marking of ``InteractionsInterUnitVisual`` (mark when all contact-feature members are given)
- Add missing "entity-id" and "enity-source" options for carbon coloring to "element-symbol" color theme
- Fix VolumeServer/query CLI
- Support automatic iso-value adjustment for VolumeServer data in ``Viewer.loadVolumeFromUrl``
- Emit drag event whenever started within viewport (not only for non-empty loci)

## [v3.0.0] - 2022-01-23

- Assembly handling tweaks:
    - Do not include suffix for "identity assembly operators"
    - Do not include assembly-related categories to export if the structure was composed from an assembly
    - Special case for ``structAsymMap`` if Mol* asym id operator mapping is present
- Support for opening ZIP files with multiple entries
- Add Model Export extension
- Bugfix: Automatically treat empty string as "non-present" value in BinaryCIF writer.
- Fix coarse model support in entity-id color theme
- Fix marking of carbohydrate visuals (whole chain could get marked instead of single residue)
- Add custom colors to "element-symbol", "molecule-type", "residue-name", and "secondary-structure" themes
- Support/bugfixes for ``atom_site.pdbx_sifts_xref`` categories
- Improve/fix marking of ``InteractionsIntraUnitVisual`` (mark when all contact-feature members are given)

## [v3.0.0-dev.10] - 2022-01-17

- Fix ``getOperatorsForIndex``
- Pass animation info (current frame & count) to state animations
    - Fix camera stutter for "camera spin" animation
- Add formal charge parsing support for MOL/SDF files (thanks @ptourlas)
- [Breaking] Cleaner looking ``MembraneOrientationVisuals`` defaults
- [Breaking] Add rock animation to trackball controls
    - Add ``animate`` to ``TrackballControlsParams``, remove ``spin`` and ``spinSpeed``
    - Add ``animate`` to ``SimpleSettingsParams``, remove ``spin``
- Add "camera rock" state animation
- Add support for custom colors to "molecule-type" theme
- [Breaking] Add style parameter to "illustrative" color theme
    - Defaults to "entity-id" style instead of "chain-id"
- Add "illustrative" representation preset

## [v3.0.0-dev.9] - 2022-01-09

- Add PDBj as a ``pdb-provider`` option
- Move Viewer APP to a separate file to allow use without importing light theme & index.html
- Add symmetry support for mol2 files (only spacegroup setting 1)
- Fix mol2 files element symbol assignment
- Improve bond assignment from ``IndexPairBonds``
    - Add ``key`` field for mapping to source data
    - Fix assignment of bonds with unphysical length
- Fix label/stats of single atom selection in multi-chain units

## [v3.0.0-dev.8] - 2021-12-31

- Add ``PluginFeatureDetection`` and disable WBOIT in Safari 15.
- Add ``disable-wboit`` Viewer GET param
- Add ``prefer-webgl1`` Viewer GET param
- [Breaking] Refactor direct-volume rendering
    - Remove isosurface render-mode (use GPU MC instead)
    - Move coloring into theme (like for other geometries/renderables)
        - Add ``direct`` color type
        - Remove color from transfer-function (now only alpha)
        - Add direct-volume color theme support
        - Add volume-value color theme
- [Breaking] Use size theme in molecular/gaussian surface & label representations
    - This is breaking because it was hardcoded to ``physical`` internally but the repr size theme default was ``uniform`` (now ``physical``)

## [v3.0.0-dev.7] - 2021-12-20

- Reduce number of created programs/shaders
    - Support specifying variants when creating graphics render-items
    - Change double-side shader param from define to uniform
    - Remove dMarkerType shader define (use uMarker as needed)
    - Support to ignore defines depending on the shader variant
    - Combine pickObject/pickInstance/pickGroup shader variants into one
    - Combine markingDepth/markingMask shader variants into one
    - Correctly set shader define flags for overpaint, transparency, substance, clipping
- [Breaking] Add per-object clip rendering properties (variant/objects)
    - ``SimpleSettingsParams.clipping.variant/objects`` and ``RendererParams.clip`` were removed

## [v3.0.0-dev.6] - 2021-12-19

- Enable temporal multi-sampling by default
    - Fix flickering during marking with camera at rest
- Enable ``aromaticBonds`` in structure representations by default
- Add ``PluginConfig.Structure.DefaultRepresentationPreset``
- Add ModelArchive support
    - schema extensions (e.g., AlphaFold uses it for the pLDDT score)
    - ModelArchive option in DownloadStructure action
    - ``model-archive`` GET parameter for Viewer app
    - ``Viewer.loadModelArchive`` method
- Improve support for loading AlphaFold structures
    - Automatic coloring by pLDDT
    - AlphaFold DB option in DownloadStructure action
    - ``afdb`` GET parameter for Viewer app
    - ``Viewer.loadAlphaFoldDb`` method
- Add QualityAssessment extension (using data from ma_qa_metric_local mmcif category)
    - pLDDT & qmean score: coloring, repr presets, molql symbol, loci labels (including avg for mutli-residue selections)
    - pLDDT: selection query
- Warn about erroneous symmetry operator matrix (instead of throwing an error)
- Added ``createPluginUI`` to ``mol-plugin-ui``
    - Support ``onBeforeUIRender`` to make sure initial UI works with custom presets and similar features.
- [Breaking] Removed ``createPlugin`` and ``createPluginAsync`` from ``mol-plugin-ui``
    - Please use ``createPluginUI`` instead
- Improve aromatic bonds handling
    - Don't detect aromatic bonds for rings < 5 atoms based on planarity
    - Prefer atoms in aromatic rings as bond reference positions

## [v3.0.0-dev.5] - 2021-12-16

- Fix initial camera reset not triggering for some entries.

## [v3.0.0-dev.4] - 2021-12-14

- Add ``bumpiness`` (per-object and per-group), ``bumpFrequency`` & ``bumpAmplitude`` (per-object) render parameters (#299)
- Change ``label`` representation defaults: Use text border instead of rectangle background
- Add outline color option to renderer
- Fix false positives in Model.isFromPdbArchive
- Add drag and drop support for loading any file, including multiple at once
    - If there are session files (.molx or .molj) among the dropped files, only the first session will be loaded
- Add drag and drop overlay
- Safari 15.1 - 15.3 WebGL 2 support workaround
- [Breaking] Move ``react`` and ``react-dom`` to ``peerDependencies``. This might break some builds.

## [v3.0.0-dev.3] - 2021-12-4

- Fix OBJ and USDZ export

## [v3.0.0-dev.2] - 2021-12-1

- Do not include tests and source maps in NPM package

## [v3.0.0-dev.0] - 2021-11-28

- Add multiple lights support (with color, intensity, and direction parameters)
- [Breaking] Add per-object material rendering properties
    - ``SimpleSettingsParams.lighting.renderStyle`` and ``RendererParams.style`` were removed
- Add substance theme with per-group material rendering properties
- ``StructureComponentManager.Options`` state saving support
- ``ParamDefinition.Group.presets`` support

## [v2.4.1] - 2021-11-28

- Fix: allow atoms in aromatic rings to do hydrogen bonds

## [v2.4.0] - 2021-11-25

- Fix secondary-structure property handling
    - StructureElement.Property was incorrectly resolving type & key
    - StructureSelectionQuery helpers 'helix' & 'beta' were not ensuring property availability
- Re-enable VAO with better workaround (bind null elements buffer before deleting)
- Add ``Representation.geometryVersion`` (increments whenever the geometry of any of its visuals changes)
- Add support for grid-based smoothing of Overpaint and Transparency visual state for surfaces

## [v2.3.9] - 2021-11-20

- Workaround: switch off VAO support for now

## [v2.3.8] - 2021-11-20

- Fix double canvas context creation (in plugin context)
- Fix unused vertex attribute handling (track which are used, disable the rest)
- Workaround for VAO issue in Chrome 96 (can cause WebGL to crash on geometry updates)

## [v2.3.7] - 2021-11-15

- Added ``ViewerOptions.collapseRightPanel``
- Added ``Viewer.loadTrajectory`` to support loading "composed" trajectories (e.g. from gro + xtc)
- Fix: handle parent in Structure.remapModel
- Add ``rounded`` and ``square`` helix profile options to Cartoon representation (in addition to the default ``elliptical``)

## [v2.3.6] - 2021-11-8

- Add additional measurement controls: orientation (box, axes, ellipsoid) & plane (best fit)
- Improve aromatic bond visuals (add ``aromaticScale``, ``aromaticSpacing``, ``aromaticDashCount`` params)
- [Breaking] Change ``adjustCylinderLength`` default to ``false`` (set to true for focus representation)
- Fix marker highlight color overriding select color
- CellPack extension update
    - add binary model support
    - add compartment (including membrane) geometry support
    - add latest mycoplasma model example
- Prefer WebGL1 in Safari 15.1.

## [v2.3.5] - 2021-10-19

- Fix sequence viewer for PDB files with COMPND record and multichain entities.
- Fix index pair bonds order assignment

## [v2.3.4] - 2021-10-12

- Fix pickScale not taken into account in line/point shader
- Add pixel-scale, pick-scale & pick-padding GET params to Viewer app
- Fix selecting bonds not adding their atoms in selection manager
- Add ``preferAtoms`` option to SelectLoci/HighlightLoci behaviors
- Make the implicit atoms of bond visuals pickable
    - Add ``preferAtomPixelPadding`` to Canvas3dInteractionHelper
- Add points & crosses visuals to Line representation
- Add ``pickPadding`` config option (look around in case target pixel is empty)
- Add ``multipleBonds`` param to bond visuals with options: off, symmetric, offset
- Fix ``argparse`` config in servers.

## [v2.3.3] - 2021-10-01

- Fix direct volume shader

## [v2.3.2] - 2021-10-01

- Prefer WebGL1 on iOS devices until WebGL2 support has stabilized.

## [v2.3.1] - 2021-09-28

- Add Charmm saccharide names
- Treat missing occupancy column as occupancy of 1
- Fix line shader not accounting for aspect ratio
- [Breaking] Fix point repr & shader
    - Was unusable with ``wboit``
    - Replaced ``pointFilledCircle`` & ``pointEdgeBleach`` params by ``pointStyle`` (square, circle, fuzzy)
    - Set ``pointSizeAttenuation`` to false by default
    - Set ``sizeTheme`` to ``uniform`` by default
- Add ``markerPriority`` option to Renderer (useful in combination with edges of marking pass)
- Add support support for ``chem_comp_bond`` and ``struct_conn`` categories (fixes ModelServer behavior where these categories should have been present)
- Model and VolumeServer: fix argparse config

## [v2.3.0] - 2021-09-06

- Take include/exclude flags into account when displaying aromatic bonds
- Improve marking performance
    - Avoid unnecessary draw calls/ui updates when marking
    - Check if loci is superset of visual
    - Check if loci overlaps with unit visual
    - Ensure ``Interval`` is used for ranges instead of ``SortedArray``
    - Add uniform marker type
    - Special case for reversing previous mark
- Add optional marking pass
    - Outlines visible and hidden parts of highlighted/selected groups
    - Add highlightStrength/selectStrength renderer params

## [v2.2.3] - 2021-08-25

- Add ``invertCantorPairing`` helper function
- Add ``Mesh`` processing helper ``.smoothEdges``
- Smooth border of molecular-surface with ``includeParent`` enabled
- Hide ``includeParent`` option from gaussian-surface visuals (not particularly useful)
- Improved ``StructureElement.Loci.size`` performance (for marking large cellpack models)
- Fix new ``TransformData`` issues (camera/bounding helper not showing up)
- Improve marking performance (avoid superfluous calls to ``StructureElement.Loci.isWholeStructure``)

## [v2.2.2] - 2021-08-11

- Fix ``TransformData`` issues [#133](https://github.com/molstar/molstar/issues/133)
- Fix ``mol-script`` query compiler const expression recognition.

## [v2.2.1] - 2021-08-02

- Add surrounding atoms (5 Angstrom) structure selection query
- [Breaking] Add maxDistance prop to ``IndexPairBonds``
- Fix coordinateSystem not handled in ``Structure.asParent``
- Add ``dynamicBonds`` to ``Structure`` props (force re-calc on model change)
    - Expose as optional param in root structure transform helper
- Add overpaint support to geometry exporters
- ``InputObserver`` improvements
  - normalize wheel speed across browsers/platforms
  - support Safari gestures (used by ``TrackballControls``)
  - ``PinchInput.fractionDelta`` and use it in ``TrackballControls``

## [v2.2.0] - 2021-07-31

- Add ``tubularHelices`` parameter to Cartoon representation
- Add ``SdfFormat`` and update SDF parser to be able to parse data headers according to spec (hopefully :)) #230
- Fix mononucleotides detected as polymer components (#229)
- Set default outline scale back to 1
- Improved DCD reader cell angle handling (interpret near 0 angles as 90 deg)
- Handle more residue/atom names commonly used in force-fields
- Add USDZ support to ``geo-export`` extension.
- Fix ``includeParent`` support for multi-instance bond visuals.
- Add ``operator`` Loci granularity, selecting everything with the same operator name.
- Prefer ``_label_seq_id`` fields in secondary structure assignment.
- Support new EMDB API (https://www.ebi.ac.uk/emdb/api/entry/map/[EMBD-ID]) for EM volume contour levels.
- ``Canvas3D`` tweaks:
    - Update ``forceDraw`` logic.
    - Ensure the scene is re-rendered when viewport size changes.
    - Support ``noDraw`` mode in ``PluginAnimationLoop``.

## [v2.1.0] - 2021-07-05

- Add parameter for to display aromatic bonds as dashes next to solid cylinder/line.
- Add backbone representation
- Fix outline in orthographic mode and set default scale to 2.

## [v2.0.7] - 2021-06-23

- Add ability to specify ``volumeIndex`` in ``Viewer.loadVolumeFromUrl`` to better support Volume Server inputs.
- Support in-place reordering for trajectory ``Frame.x/y/z`` arrays for better memory efficiency.
- Fixed text CIF encoder edge cases (most notably single whitespace not being escaped).

## [v2.0.6] - 2021-06-01

- Add glTF (GLB) and STL support to ``geo-export`` extension.
- Protein crosslink improvements
    - Change O-S bond distance to allow for NOS bridges (doi:10.1038/s41586-021-03513-3)
    - Added NOS-bridges query & improved disulfide-bridges query
- Fix #178: ``IndexPairBonds`` for non-single residue structures (bug due to atom reordering).
- Add volumetric color smoothing for MolecularSurface and GaussianSurface representations (#173)
- Fix nested 3d grid lookup that caused results being overwritten in non-covalent interactions computation.
- Basic implementation of ``BestDatabaseSequenceMapping`` (parse from CIF, color theme, superposition).
- Add atom id ranges support to Selection UI.

## [v2.0.5] - 2021-04-26

- Ability to pass ``Canvas3DContext`` to ``PluginContext.fromCanvas``.
- Relative frame support for ``Canvas3D`` viewport.
- Fix bug in screenshot copy UI.
- Add ability to select residues from a list of identifiers to the Selection UI.
- Fix SSAO bugs when used with ``Canvas3D`` viewport.
- Support for  full pausing (no draw) rendering: ``Canvas3D.pause(true)``.
- Add ``MeshBuilder.addMesh``.
- Add ``Torus`` primitive.
- Lazy volume loading support.
- [Breaking] ``Viewer.loadVolumeFromUrl`` signature change.
    - ``loadVolumeFromUrl(url, format, isBinary, isovalues, entryId)`` => ``loadVolumeFromUrl({ url, format, isBinary }, isovalues, { entryId, isLazy })``
- Add ``TextureMesh`` support to ``geo-export`` extension.

## [v2.0.4] - 2021-04-20

- [WIP] Mesh export extension
- ``Structure.eachAtomicHierarchyElement`` (#161)
- Fixed reading multi-line values in SDF format
- Fixed Measurements UI labels (#166)

## [v2.0.3] - 2021-04-09

- Add support for ``ColorTheme.palette`` designed for providing gradient-like coloring.
- [Breaking] The ``zip`` function is now asynchronous and expects a ``RuntimeContext``. Also added ``Zip()`` returning a ``Task``.
- [Breaking] Add ``CubeGridFormat`` in ``alpha-orbitals`` extension.

## [v2.0.2] - 2021-03-29

- Add ``Canvas3D.getRenderObjects``.
- [WIP] Animate state interpolating, including model trajectories
- Recognise MSE, SEP, TPO, PTR and PCA as non-standard amino-acids.
- Fix VolumeFromDensityServerCif transform label

## [v2.0.1] - 2021-03-23

- Exclude tsconfig.commonjs.tsbuildinfo from npm bundle

## [v2.0.0] - 2021-03-23

Too many changes to list as this is the start of the changelog... Notably, default exports are now forbidden.<|MERGE_RESOLUTION|>--- conflicted
+++ resolved
@@ -6,17 +6,14 @@
 
 ## [Unreleased]
 
-<<<<<<< HEAD
 - Expose inter-bonds compute params in structure
 - Improve performance of inter/intra-bonds compute
-=======
 - Fix defaultAttribs handling in Canvas3DContext.fromCanvas
 - Add custom labels to Confal pyramids
 - Improve naming of some internal types in Confal pyramids extension coordinate
 - Add example mmCIF file with categories necessary to display Confal pyramids
 - Change the lookup logic of NtC steps from residues
 - Add support for download of gzipped files
->>>>>>> 04c06db0
 
 ## [v3.13.0] - 2022-07-24
 
