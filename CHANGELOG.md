--- conflicted
+++ resolved
@@ -14,16 +14,13 @@
     - Replaced ``pointFilledCircle`` & ``pointEdgeBleach`` params by ``pointStyle`` (square, circle, fuzzy)
     - Set ``pointSizeAttenuation`` to false by default
     - Set ``sizeTheme`` to ``uniform`` by default
-<<<<<<< HEAD
 - Fix pickScale not taken into account in line/point shader
 - Add pixel-scale & pick-scale GET params to Viewer app
 - Fix selecting bonds not adding their atoms in selection manager
 - Add ``preferAtoms`` option to SelectLoci/HighlightLoci behaviors
 - Make the implicit atoms of bond visuals pickable
     - Add ``preferAtomPixelPadding`` to Canvas3dInteractionHelper
-=======
 - Add ``markerPriority`` option to Renderer (useful in combination with edges of marking pass)
->>>>>>> c7edf40a
 
 ## [v2.3.0] - 2021-09-06
 
