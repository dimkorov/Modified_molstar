--- conflicted
+++ resolved
@@ -6,6 +6,7 @@
 
 ## [Unreleased]
 
+- Add additional measurement controls: orientation (box, axes, ellipsoid) & plane (best fit)
 - Improve aromatic bond visuals (add ``aromaticScale``, ``aromaticSpacing``, ``aromaticDashCount`` params)
 - [Breaking] Change ``adjustCylinderLength`` default to ``false`` (set to true for focus representation)
 - Fix marker highlight color overriding select color
@@ -39,10 +40,6 @@
 ## [v2.3.1] - 2021-09-28
 
 - Add Charmm saccharide names
-<<<<<<< HEAD
-- Treat missing occupancy column as occupany of 1
-- Add additional measurement controls: orientation (box, axes, ellipsoid) & plane (best fit)
-=======
 - Treat missing occupancy column as occupancy of 1
 - Fix line shader not accounting for aspect ratio
 - [Breaking] Fix point repr & shader
@@ -53,7 +50,6 @@
 - Add ``markerPriority`` option to Renderer (useful in combination with edges of marking pass)
 - Add support support for ``chem_comp_bond`` and ``struct_conn`` categories (fixes ModelServer behavior where these categories should have been present)
 - Model and VolumeServer: fix argparse config
->>>>>>> 3fcc42ee
 
 ## [v2.3.0] - 2021-09-06
 
