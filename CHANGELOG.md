--- conflicted
+++ resolved
@@ -15,11 +15,8 @@
 - Bugfix: Automatically treat empty string as "non-present" value in BinaryCIF writer.
 - Fix coarse model support in entity-id color theme
 - Fix marking of carbohydrate visuals (whole chain could get marked instead of single residue)
-<<<<<<< HEAD
 - Add custom colors to "element-symbol", "molecule-type", "residue-name", and "secondary-structure" themes
-=======
 - Support/bugfixes for ``atom_site.pdbx_sifts_xref`` categories
->>>>>>> 8528e5a6
 
 ## [v3.0.0-dev.10] - 2022-01-17
 
