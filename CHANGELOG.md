--- conflicted
+++ resolved
@@ -6,12 +6,9 @@
 
 ## [Unreleased]
 
-<<<<<<< HEAD
-- Integration of Dual depth peeling - OIT method
-=======
 - Support ``globalColorParams`` and ``globalSymmetryParams`` in common representation params
 - Support ``label`` parameter in ``Viewer.loadStructureFromUrl``
->>>>>>> 7094f8f2
+- Integration of Dual depth peeling - OIT method
 
 ## [v3.15.0] - 2022-08-23
 
