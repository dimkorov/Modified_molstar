# Change Log
All notable changes to this project will be documented in this file, following the suggestions of [Keep a CHANGELOG](http://keepachangelog.com/). This project adheres to [Semantic Versioning](http://semver.org/) for its most widely used - and defacto - public interfaces.

Note that since we don't clearly distinguish between a public and private interfaces there will be changes in non-major versions that are potentially breaking. If we make breaking changes to less used interfaces we will highlight it in here.

## [Unreleased]

<<<<<<< HEAD
- Fix handling of PDB files that have chains with same id separated by TER record (#1245)
=======
- Sequence Panel: Improve visuals of unmodeled sequence positions (#1248)
>>>>>>> 48b19e14

## [v4.6.0] - 2024-08-28

- Add round-caps option on tubular alpha helices
- Fix missing Sequence UI update on state object removal (#1219)
- Improved prmtop format support (CTITLE, %COMMENT)
- Avoid calculating bonds for water units when `ignoreHydrogens` is on
- Add `Water` trait to `Unit`
- Improve entity-id coloring for structures with multiple models from the same source (#1221)
- Wrap screenshot & image generation in a `Task`
- AlphaFold DB: Add BinaryCIF support when fetching data
- PDB-Dev: Add support for 4-character PDB IDs (e.g., 8ZZC)
- Fix polymer-gap visual coloring with cartoon theme
- Add formal-charge color theme (#328)
- Add more coloring options to cartoon theme
- Use `CompressionStream` Browser API when available
- Add `pdbx_structure_determination_methodology` mmcif field and `Model` helpers
- Fix cartoon representation not updated when secondary structure changes
- Add Zhang-Skolnick secondary-structure assignment method which handles coarse-grained models (#49)
- Calculate bonds for coarse-grained models
- VolumeServer: Add `health-check` endpoint + `healthCheckPath` config prop to report service health
- ModelServer: Add `health-check` endpoint + `healthCheckPath` config prop to report service health

## [v4.5.0] - 2024-07-28

- Separated postprocessing passes
- Take into account explicit hydrogens when computing hydrogen bonds
- Fix DoF with pixel ratios =! 1
- Fix DoF missing transparent depth
- Fix trackball pinch zoom and add pan
- Fix aromatic link rendering when `adjustCylinderLength` is true
- Change trackball animate spin speed unit to radians per second
- Fix `mol-plugin-ui/skin/base/components/misc.scss` syntax to be in line with latest Sass syntax
- Handle missing theme updates
    - Fix trajectory-index color-theme not always updated (#896)
    - Fix bond cylinders not updated on size-theme change with `adjustCylinderLength` enabled (#1215)
- Use `OES_texture_float_linear` for SSAO when available

## [v4.4.1] - 2024-06-30

- Clean `solidInterior` transparent cylinders
- Create a transformer to deflate compressed data
- Adjust Quick Styles panel button labels
- Improve camera interpolation code (interpolate camera rotation instead of just position)
- Mesoscale Explorer
    - Add `illustrative` coloring option
    - Press 'C' to toggle between center and zoom & center on click
    - Add entities selection description
    - Clicking a leaf node in the right panel tree will center each instance in turn
    - Add measurement controls to right panel
    - Mouse left click on label with snapshot key will load snapshot
    - Mouse hover over label with protein name highlight entities with the same name
    - Custom ViewportSnapshotDescription with custom MarkdowAnchor
        - \# other snapshots with a given key \[...](#key)
        - i highlight a protein with a given NAME \[...](iNAME)
        - g highlight a group with a given group type and group name \[...](ggrouptype.groupname)
        - h URLs with a given link \[...](http...)
    - Snapshot description panel window size and text can be resized and hidden with new icons
    - Add styles controls to right panel
    - Add viewport settings to left panel
    - Add app info component to left panel with interactive tour and doc link
- Fixes SSAO edge artifacts (#1122)
    - Add `reuseOcclusion` parameter to multi-sample pass
    - Add `blurDepthBias` parameter to occlusion pass
    - Handle near clip in SSAO blur
- Support reading score from B-factor in pLDDT color theme
- Add Cel-shading support
    - `celShaded` geometry parameter
    - `celSteps` renderer parameter
- Add the ability to customize the Snapshot Description component via `PluginUISpec.components.viewport.snapshotDescription`
- Add `doNotDisposeCanvas3DContext` option to `PluginContext.dispose`
- Remove support for density data from edmaps.rcsb.org

## [v4.3.0] - 2024-05-26

- Fix State Snapshots export animation (#1140)
- Add depth of field (dof) postprocessing effect
- Add `SbNcbrTunnels` extension for for visualizing tunnels in molecular structures from ChannelsDB (more info in [tunnels.md](./docs/docs/extensions/tunnels.md))
- Fix edge case in minimizing RMSD transform computation

## [v4.2.0] - 2024-05-04

- Add emissive material support
- Add bloom post-processing
- MolViewSpec extension: `loadMVS` supports `keepCamera` parameter
- Return StateTransform selectors from measurements API (addDistance, addAngle, etc.)
- Refactor transparency rendering
    - More uniform behavior for blended, wboit, dpoit
    - Fix issues with text & image geometry
- Fix render-spheres example (#1100)
    - Wrong step size in sphere geometry boundingSphere & groupmapping
    - Handle empty `instanceGrid` in renderer & renderable
- Fix bond assignment from `IndexPairBonds`
    - Can not always be cached in `ElementSetIntraBondCache`
    - Wrong operator checks in `findPairBonds`
- Fix SSAO artifacts (@corredD, #1082)
- Fix bumpiness artifacts (#1107, #1084)

## [v4.1.0] - 2024-03-31

- Add `VolumeTransform` to translate/rotate a volume like in a structure superposition
- Fix BinaryCIF encoder edge cases caused by re-encoding an existing BinaryCIF file
- Fix edge-case where width/height in InputObserver are not correct
- Fix transparency rendering fallback (#1058)
- Fix SSAO broken when `OES_texture_float_linear` is unavailable
- Add `normalOffset` to `external-volume` color theme
    - This can give results similar to pymol's surface_ramp_above_mode=1
- Add `rotation` parameter to skybox background

## [v4.0.1] - 2024-02-19

- Fix BinaryCIF decoder edge cases. Fixes mmCIF model export from data provided by ModelServer.
- MolViewSpec extension: support for MVSX file format
- Revert "require WEBGL_depth_texture extension" & "remove renderbuffer use"

## [v4.0.0] - 2024-02-04

- Add Mesoscale Explorer app for investigating large systems
- [Breaking] Remove `cellpack` extension (superseded by Mesoscale Explorer app)
- [Breaking] Set minimal node.js version to 18
- [Breaking] Generalize rcsb/assembly-symmetry/ extension
    - Move to assembly-symmetry/
    - Remove RCSB specific dependencies and prefixes
- [Breaking] Require `WEBGL_depth_texture` webgl extension
    - Remove `renderbuffer` use
- [Breaking] Change build target to ES2018
    - Custom builds only require ES6 for dependencies like immer.js
- [Breaking] Changed `createPluginUI`
    - The function now takes a single `options` argument
    - The caller must specify a `render` method that mounts the Mol* react component to DOM
        - A default `renderReact18` method is provided, but needs to be imported separately
        - To support React 16 and 17, `ReactDOM.render` can be passed
- Improve `SetUtils` performance using ES6 features
- [Breaking] Reduce memory usage of `SymmetryOperator.ArrayMapping`
    - Requires calling methods from instance
- [Breaking] Fix `mol-model/structure/model/properties/seconday-structure.ts` file name (#938)
- [Breaking] Add `Canvas3DContext` runtime props
    - Props: pixelScale, pickScale, transparency (blended, wboit, dpoit)
    - Replaces instantiation-time attribs
- [Breaking] Change default compile target to ES2018
- [Breaking] Add culling & LOD support
    - Cull per-object and per-instance
    - Cull based on frustum and camera distance
    - LOD visibility based on camera distance
    - Special LOD mode for spheres with automatic levels
    - Occlusion culling (only WebGL2)
        - Hi-Z pass
        - Cull based on previous frame's Hi-Z buffer
- Add stochastic/dithered transparency to fade overlapping LODs in and out
- Add "Automatic Detail" preset that shows surface/cartoon/ball & stick based on camera distance

## [v3.45.0] - 2024-02-03

- Add color interpolation to impostor cylinders
- MolViewSpec components are applicable only when the model has been loaded from MolViewSpec
- Add `snapshotKey` and `tooltip` params to loci `LabelRepresentation`
- Update `FocusLoci` behavior to support `snapshotKey` param
  - Clicking a visual with `snapshotKey` will trigger that snapshot
- Render multiline loci label tooltips as Markdown
- `ParamDefinition.Text` updates:
  - Support `multiline` inputs
  - Support `placeholder` parameter
  - Support `disableInteractiveUpdates` to only trigger updates once the control loses focus
- Move dependencies related to the headless context from optional deps to optional peer deps

## [v3.44.0] - 2024-01-06

- Add new `cartoon` visuals to support atomic nucleotide base with sugar
- Add `thicknessFactor` to `cartoon` representation for scaling nucleotide block/ring/atomic-fill visuals
- Use bonds from `_struct_conn` in mmCIF files that use `label_seq_id`
- Fix measurement label `offsetZ` default: not needed when `scaleByRadius` is enbaled
- Support for label rendering in HeadlessPluginContext
- MolViewSpec extension
  - Support all X11 colors
  - Support relative URIs
  - CLI tools: mvs-validate, mvs-render, mvs-print-schema
  - Labels applied in one node
- ModelServer SDF/MOL2 ligand export: fix atom indices when additional atoms are present
- Avoid showing (and calculating) inter-unit bonds for huge structures
- Fixed `DragOverlay` on WebKit/Safari browsers

## [v3.43.1] - 2023-12-04

- Fix `react-markdown` dependency

## [v3.43.0] - 2023-12-02

- Fix `State.tryGetCellData` (return type & data check)
- Don't change camera.target unless flyMode or pointerLock are enabled
- Handle empty CIF files
- Snapshot improvements:
    - Add `key` property
    - Ability to existing snapshot name, key, and description
    - Support markdown in descriptions (ignores all HTML tags)
    - Ability to link to snapshots by key from descriptions
    - Separate UI control showing description of the current snapshot
- Do not activate drag overlay for non-file content
- Add `structure-element-sphere` visual to `spacefill` representation
- Fix missing `await` in `HeadlessPluginContext.saveStateSnapshot`
- Added support for providing custom sequence viewers to the plugin spec
- MolViewSpec extension (MVS)
- Add URL parameters `mvs-url`, `mvs-data`, `mvs-format`
- Add drag&drop for `.mvsj` files
- Fix `bumpiness` scaling with `ignoreLight` enabled
- Add `transforms` & `label` params to `ShapeFromPly`
- Optimize `LociSelectManager.selectOnly` to avoid superfluous loci set operations
- Dispose of viewer on `unload` event to aid GC

## [v3.42.0] - 2023-11-05

- Fix handling of PDB files with insertion codes (#945)
- Fix de-/saturate of colors with no hue
- Improve `distinctColors` function
    - Add `sort` and `sampleCountFactor` parameters
    - Fix clustering issues
- Add `clipPrimitive` option to spheres geometry, clipping whole spheres instead of cutting them
- Add `DragAndDropManager`
- Add `options` support for default bond labels

## [v3.41.0] - 2023-10-15

- Add `PluginContext.initialized` promise & support for it in the `Plugin` UI component.
- Fix undesired interaction between settings panel and the panel on the right.
- Add ability to customize server parameters for `RCSBAssemblySymmetry`.

## [v3.40.1] - 2023-09-30

- Do not call `updateFocusRepr` if default `StructureFocusRepresentation` isn't present.
- Treat "tap" as a click in `InputObserver`
- ModelServer ligand queries: fix atom count reported by SDF/MOL/MOL2 export
- CCD extension: Make visuals for aromatic bonds configurable
- Add optional `file?: CifFile` to `MmcifFormat.data`
- Add support for webgl extensions
    - `WEBGL_clip_cull_distance`
    - `EXT_conservative_depth`
    - `WEBGL_stencil_texturing`
    - `EXT_clip_control`
- Add `MultiSampleParams.reduceFlicker` (to be able to switch it off)
- Add `alphaThickness` parameter to adjust alpha of spheres for radius
- Ability to hide "right" panel from simplified viewport controls
- Add `blockIndex` parameter to TrajectoryFromMmCif
- Fix bounding sphere calculation for "element-like" visuals
- Fix RCSB PDB validation report URL
- Add sharpening postprocessing option
- Take pixel-ratio into account for outline scale
- Gracefully handle missing HTMLImageElement
- Fix pixel-ratio changes not applied to all render passes

## [v3.39.0] - 2023-09-02

- Add some elements support for `guessElementSymbolString` function
- Faster bounding rectangle calculation for imposter spheres
- Allow toggling of hydrogens as part of `LabelTextVisual`

## [v3.38.3] - 2023-07-29

- Fix imposter spheres not updating, e.g. in trajectories (broke in v3.38.0)

## [v3.38.2] - 2023-07-24

- Don't rely solely on `chem_comp_atom` when detecting CCD files (#877)
- Actually support non-physical keys in `Bindings.Trigger.code`

## [v3.38.1] - 2023-07-22

- Fix pixel-scale not updated in SSAO pass

## [v3.38.0] - 2023-07-18

- Fix display issue with SIFTS mapping
- Support non-physical keys in `Bindings.Trigger.code`
- Update `getStateSnapshot` to only overwrite current snapshot if it was created automatically
- Fix distinct palette's `getSamples` infinite loop
- Add 'NH2', 'FOR', 'FMT' to `CommonProteinCaps`
- Add `opened` event to `PluginStateSnapshotManager`
- Properly switch-off fog
- Add `approximate` option for spheres rendering
- Reduce `Spheres` memory usage
    - Derive mapping from VertexID
    - Pull position and group from texture
- Add `Euler` math primitive
- Add stride option to element sphere & point visuals
- Add `disabledExtensions` field to default viewer's options
- Add `LRUCache.remove`
- Add 'Chain Instance' and 'Uniform' options for 'Carbon Color' param (in Color Theme: Element Symbol)

## [v3.37.1] - 2023-06-20

- Fix issues with wboit/dpoit in large scenes
- Fix lines, text, points rendering (broken in v3.37.0)

## [v3.37.0] - 2023-06-17

- Add `inverted` option to `xrayShaded` parameter
- Model-export extension: Add ability to set a file name for structures
- Add `contextHash` to `SizeTheme`
- Add mipmap-based blur for image backgrounds

## [v3.36.1] - 2023-06-11

- Allow parsing of CCD ligand files
- Add dedicated wwPDB CCD extension to align and visualize ideal & model CCD coordinates
- Make operators in `IndexPairBonds` a directed property
- Remove erroneous bounding-box overlap test in `Structure.eachUnitPair`
- Fix `EdgeBuilder.addNextEdge` for loop edges
- Optimize inter unit bond compute
- Ensure consistent state for volume representation (#210)
- Improve SSAO for thin geometry (e.g. lines)
- Add snapshot support for structure selections
- Add `nucleicProfile` parameter to cartoon representation
- Add `cartoon` theme with separate colorings for for mainchain and sidechain visuals

## [v3.35.0] - 2023-05-14

- Enable odd dash count (1,3,5)
- Add principal axes spec and fix edge cases
- Add a uniform color theme for NtC tube that still paints residue and segment dividers in a different color
- Mesh exporter improvements
    - Support points & lines in glTF export
    - Set alphaMode and doubleSided in glTF export
    - Fix flipped cylinder caps
- Fix bond assignments `struct_conn` records referencing waters
- Add StructConn extension providing functions for inspecting struct_conns
- Fix `PluginState.setSnapshot` triggering unnecessary state updates
- Fix an edge case in the `mol-state`'s `State` when trying to apply a transform to an existing Null object
- Add `SbNcbrPartialCharges` extension for coloring and labeling atoms and residues by partial atomic charges
  - uses custom mmcif categories `_sb_ncbr_partial_atomic_charges_meta` and `_sb_ncbr_partial_atomic_charges` (more info in [README.md](./src/extensions/sb-ncbr/README.md))
- Parse HEADER record when reading PDB file
- Support `ignoreHydrogens` in interactions representation
- Add hydroxyproline (HYP) commonly present in collagen molecules to the list of amino acids
- Fix assemblies for Archive PDB files (do not generate unique `label_asym_id` if `REMARK 350` is present)
- Add additional functions to `core.math` in `mol-script`
    - `cantorPairing`, `sortedCantorPairing`, `invertCantorPairing`,
    - `trunc`, `sign`

## [v3.34.0] - 2023-04-16

- Avoid `renderMarkingDepth` for fully transparent renderables
- Remove `camera.far` doubling workaround
- Add `ModifiersKeys.areNone` helper function
- Do not render NtC tube segments unless all required atoms are present in the structure
- Fix rendering issues caused by VAO reuse
- Add "Zoom All", "Orient Axes", "Reset Axes" buttons to the "Reset Camera" button
- Improve trackball move-state handling when key bindings use modifiers
- Fix rendering with very small viewport and SSAO enabled
- Fix `.getAllLoci` for structure representations with `structure.child`
- Fix `readAllLinesAsync` refering to dom length property
- Make mol-util/file-info node compatible
- Add `eachLocation` to representation/visual interface

## [v3.33.0] - 2023-04-02

- Handle resizes of viewer element even when window remains the same size
- Throttle canvas resize events
- Selection toggle buttons hidden if selection mode is off
- Camera focus loci bindings allow reset on click-away to be overridden
- Input/controls improvements
    - Move or fly around the scene using keys
    - Pointer lock to look around scene
    - Toggle spin/rock animation using keys
- Apply bumpiness as lightness variation with `ignoreLight`
- Remove `JSX` reference from `loci-labels.ts`
- Fix overpaint/transparency/substance smoothing not updated when geometry changes
- Fix camera project/unproject when using offset viewport
- Add support for loading all blocks from a mmcif file as a trajectory
- Add `Frustum3D` and `Plane3D` math primitives
- Include `occupancy` and `B_iso_or_equiv` when creating `Conformation` from `Model`
- Remove LazyImports (introduced in v3.31.1)

## [v3.32.0] - 2023-03-20

- Avoid rendering of fully transparent renderables
- Add occlusion color parameter
- Fix issue with outlines and orthographic camera
- Reduce over-blurring occlusion at larger view distances
- Fix occlusion artefact with non-canvas viewport and pixel-ratio > 1
- Update nodejs-shims conditionals to handle polyfilled document object in NodeJS environment.
- Ensure marking edges are at least one pixel wide
- Add exposure parameter to renderer
- Only trigger marking when mouse is directly over canvas
- Fix blurry occlusion in screenshots
- [Breaking] Add `setFSModule` to `mol-util/data-source` instead of trying to trick WebPack

## [v3.31.4] - 2023-02-24

- Allow link cylinder/line `dashCount` set to '0'
- Stop animation loop when disposing `PluginContext` (thanks @gfrn for identifying the issue)

## [v3.31.3] - 2023-02-22

- Fix impostor bond visuals not correctly updating on `sizeFactor` changes
- Fix degenerate case in PCA
- Fix near clipping avoidance in impostor shaders
- Update `fs` import in `data-source.ts`

## [v3.31.2] - 2023-02-12

- Fix exit code of volume pack executable (pack.ts). Now exits with non-0 status when an error happens
- Remove pca transform from components ui focus (too distracting)
- Fix artefacts with opaque outlines behind transparent objects
- Fix polymer trace visual not updating
- Fix use of `WEBGL_provoking_vertex`

## [v3.31.1] - 2023-02-05

- Improve Component camera focus based on the PCA of the structure and the following rules:
    - The first residue should be in first quadrant if there is only one chain
    - The average position of the residues of the first chain should be in the first quadrant if there is more than one chain
- Add `HeadlessPluginContext` and `HeadlessScreenshotHelper` to be used in Node.js
- Add example `image-renderer`
- Fix wrong offset when rendering text with orthographic projection
- Update camera/handle helper when `devicePixelRatio` changes
- Add various options to customize the axes camera-helper
- Fix issue with texture-mesh color smoothing when changing themes
- Add fast boundary helper and corresponding unit trait
- Add Observable for Canvas3D commits

## [v3.30.0] - 2023-01-29

- Improve `Dnatco` extension
    - Factor out common code in `Dnatco` extension
    - Add `NtC tube` visual. Applicable for structures with NtC annotation
    - [Breaking] Rename `DnatcoConfalPyramids` to `DnatcoNtCs`
- Improve boundary calculation performance
- Add option to create & include images in state snapshots
- Fix SSAO artefacts with high bias values
- Fix SSAO resolution scale parameter handling
- Improve outlines, visually more stable at different view distances

## [v3.29.0] - 2023-01-15

- `meshes` extension: Fixed a bug in mesh visualization (show backfaces when opacity < 1)
- Add color quick select control to Volume controls
- Fix `dropFiles` bug
- Fix some cyclic imports and reduce the use of const enums. This should make it easier to use the library with the `isolatedModules: true` TS config.
- Fix `dropFiles` bug (#679)
- Add `input type='color'` picker to `CombinedColorControl`
- Set `ParameterMappingControl` disabled when state is updating
- Performance tweaks
    - Update clip `defines` only when changed
    - Check for identity in structure/unit areEqual methods
    - Avoid cloning of structure representation parameters
    - Make SymmetryOperator.createMapping monomorphic
    - Improve bonding-sphere calculation
    - Defer Scene properties calculation (markerAverage, opacityAverage, hasOpaque)
    - Improve checks in in UnitsRepresentation setVisualState
- Add StructureElement.Loci.forEachLocation
- Add RepresentationRegistry.clear and ThemeRegistry.clear
- Add generic Loci support for overpaint, substance, clipping themes
- Add `.getCenter` and `.center` to `Camera`
- Add support to dim unmarked groups
- Add support for marker edge strength

## [v3.28.0] - 2022-12-20

- Show histogram in direct volume control point settings
- Add `solidInterior` parameter to sphere/cylinder impostors
- [Breaking] Tweak `ignoreHydrogens` non-polar handling (introduced in 3.27.0)
- Add `meshes` and `volumes-and-segmentations` extensions
    - See https://molstarvolseg.ncbr.muni.cz/ for more info
- Fix missing support for info in `ParamDefinition.Converted`
- Add support for multi-visual volume representations
- Improve volume isosurface bounding-sphere
- Add basic volume segmentation support to core
    - Add `Volume.Segment` model
    - Add `Segmentation` custom volume property
    - Add `SegmentRepresentation` representation
    - Add `volume-segment` color theme
- Fix GPU marching cubes failing for large meshes with webgl2 (due to use of float16)

## [v3.27.0] - 2022-12-15

- Add an `includeTransparent` parameter to hide/show outlines of components that are transparent
- Fix 'once' for animations of systems with many frames
- Better guard against issue (black fringes) with bumpiness in impostors
- Improve impostor shaders
    - Fix sphere near-clipping with orthographic projection
    - Fix cylinder near-clipping
    - Add interior cylinder caps
    - Add per-pixel object clipping
- Fix `QualityAssessment` assignment bug for structures with different auth vs label sequence numbering
- Refresh `ApplyActionControl`'s param definition when toggling expanded state
- Fix `struct_conn` bond assignment for ions
- Ability to show only polar hydrogens

## [v3.26.0] - 2022-12-04

- Support for ``powerPreference`` webgl attribute. Add ``PluginConfig.General.PowerPreference`` and ``power-preference`` Viewer GET param.
- Excluded common protein caps `NME` and `ACE` from the ligand selection query
- Add screen-space shadow post-processing effect
- Add "Structure Molecular Surface" visual
- Add `external-volume` theme (coloring of arbitrary geometries by user-selected volume)

## [v3.25.1] - 2022-11-20

- Fix edge-case in `Structure.eachUnitPair` with single-element units
- Fix 'auto' structure-quality for coarse models

## [v3.25.0] - 2022-11-16

- Fix handling of gzipped assets (reverts #615)

## [v3.24.0] - 2022-11-13

- Make `PluginContext.initContainer` checkered canvas background optional
- Store URL of downloaded assets to detect zip/gzip based on extension (#615)
- Add optional `operator.key`; can be referenced in `IndexPairBonds`
- Add overpaint/transparency/substance theme strength to representations
- Fix viewport color for transparent background

## [v3.23.0] - 2022-10-19

- Add `PluginContext.initContainer/mount/unmount` methods; these should make it easier to reuse a plugin context with both custom and built-in UI
- Add `PluginContext.canvas3dInitialized`
- `createPluginUI` now resolves after the 3d canvas has been initialized
- Change EM Volume Streaming default from `Whole Structure` to `Auto`

## [v3.22.0] - 2022-10-17

- Replace `VolumeIsosurfaceParams.pickingGranularity` param with `Volume.PickingGranuality`

## [v3.21.0] - 2022-10-17

- Add `VolumeIsosurfaceParams.pickingGranularity` param
- Prevent component controls collapsing when option is selected

## [v3.20.0] - 2022-10-16

- [Breaking] Rename the ``model-index`` color theme to ``trajectory-index``
- Add a new ``model-index`` color theme that uniquely colors each loaded model
- Add the new ``model-index`` and ``structure-index`` color themes as an option for the carbon color in the ``element-symbol`` and ``ilustrative`` color themes
- Add ``structure-index`` color theme that uniquely colors each root structure
- Add ``nearest`` method to ``Lookup3D``
- Add mipmap-based blur for skybox backgrounds

## [v3.19.0] - 2022-10-01

- Fix "empty textures" error on empty canvas
- Optimize BinaryCIF integer packing encoder
- Fix dual depth peeling when post-processing is off or when rendering direct-volumes
- Add ``cameraClipping.minNear`` parameter
- Fix black artifacts on specular highlights with transparent background

## [v3.18.0] - 2022-09-17

- Integration of Dual depth peeling - OIT method
- Stereo camera improvements
    - Fix param updates not applied
    - Better param ranges and description
    - Add timer.mark for left/right camera

## [v3.17.0] - 2022-09-11

- [Fix] Clone ``Canvas3DParams`` when creating a ``Canvas3D`` instance to prevent shared state between multiple instances
- Add ``includeResidueTest`` option to ``alignAndSuperposeWithSIFTSMapping``
- Add ``parentDisplay`` param for interactions representation.
- [Experimental] Add support for PyMOL, VMD, and Jmol atom expressions in selection scripts
- Support for ``failIfMajorPerformanceCaveat`` webgl attribute. Add ``PluginConfig.General.AllowMajorPerformanceCaveat`` and ``allow-major-performance-caveat`` Viewer GET param.
- Fix handling of PDB TER records (#549)
- Add support for getting multiple loci from a representation (``.getAllLoci()``)
- Add ``key`` property to intra- and inter-bonds for referencing source data
- Fix click event triggered after move

## [v3.16.0] - 2022-08-25

- Support ``globalColorParams`` and ``globalSymmetryParams`` in common representation params
- Support ``label`` parameter in ``Viewer.loadStructureFromUrl``
- Fix ``ViewportHelpContent`` Mouse Controls section

## [v3.15.0] - 2022-08-23

- Fix wboit in Safari >=15 (add missing depth renderbuffer to wboit pass)
- Add 'Around Camera' option to Volume streaming
- Avoid queuing more than one update in Volume streaming

## [v3.14.0] - 2022-08-20

- Expose inter-bonds compute params in structure
- Improve performance of inter/intra-bonds compute
- Fix defaultAttribs handling in Canvas3DContext.fromCanvas
- Confal pyramids extension improvements
    - Add custom labels to Confal pyramids
    - Improve naming of some internal types in Confal pyramids extension coordinate
    - Add example mmCIF file with categories necessary to display Confal pyramids
    - Change the lookup logic of NtC steps from residues
- Add support for download of gzipped files
- Don't filter IndexPairBonds by element-based rules in MOL/SDF and MOL2 (without symmetry) models
- Fix Glycam Saccharide Names used by default
- Fix GPU surfaces rendering in Safari with WebGL2
- Add ``fov`` (Field of View) Canvas3D parameter
- Add ``sceneRadiusFactor`` Canvas3D parameter
- Add background pass (skybox, image, horizontal/radial gradient)
    - Set simple-settings presets via ``PluginConfig.Background.Styles``
    - Example presets in new backgrounds extension
    - Load skybox/image from URL or File (saved in session)
    - Opacity, saturation, lightness controls for skybox/image
    - Coverage (viewport or canvas) controls for image/gradient
- [Breaking] ``AssetManager`` needs to be passed to various graphics related classes
- Fix SSAO renderable initialization
- Reduce number of webgl state changes
    - Add ``viewport`` and ``scissor`` to state object
    - Add ``hasOpaque`` to scene object
- Handle edge cases where some renderables would not get (correctly) rendered
    - Fix text background rendering for opaque text
    - Fix helper scenes not shown when rendering directly to draw target
- Fix ``CustomElementProperty`` coloring not working

## [v3.13.0] - 2022-07-24

- Fix: only update camera state if manualReset is off (#494)
- Improve handling principal axes of points in a plane
- Add 'material' annotation support for textures
- More effort to avoid using ``flat`` qualifier in shaders: add ``dVaryingGroup``
- Enable ``immediateUpdate`` for iso level in isosurface and volume streaming controls
- Add support to download CCD from configurable URL

## [v3.12.1] - 2022-07-20

- Fix plugin behavior dispose logic to correctly unsubscribe observables.

## [v3.12.0] - 2022-07-17

- Add ``colorMarker`` option to Renderer. This disables the highlight and select marker at a shader level for faster rendering of large scenes in some cases.
- Bind shared textures only once per pass, not for each render item
- Fix missing 'material' annotation for some uniforms, causing unnecessary uniform updates
- Remove use of ``isnan`` in impostor shaders, not needed and causing slowdown
- Avoid using ``flat`` qualifier in shaders, causing slowdown
- Improve CellPack's ``adjustStyle`` option (disable ``colorMarker``, set component options, enable marking w/o ghost)
- Scan all entities when looking for ``struct_conn`` entries (fixes issue when the same ``label_asym_id`` is used in more than one entity)

## [v3.11.0] - 2022-07-04

- Add ``instanceGranularity`` option for marker, transparency, clipping, overpaint, substance data to save memory
- CellPack extension tweaks
    - Use instancing to create DNA/RNA curves to save memory
    - Enable ``instanceGranularity`` by default
    - Add ``adjustStyle`` option to LoadCellPackModel action (stylized, no multi-sample, no far clipping, chain picking)
- Structure Superposition now respects pivot's coordinate system

## [v3.10.2] - 2022-06-26

- Fix superfluous shader varying
- Improve use of gl_VertexID when possible

## [v3.10.1] - 2022-06-26

- Fix groupCount when updating TextureMesh-based visuals

## [v3.10.0] - 2022-06-24

- Add support for Glycam saccharide names
- Add ``PluginConfig.Viewport.ShowTrajectoryControls`` config option

## [v3.9.1] - 2022-06-19

- Fix missing ``super.componentWillUnmount()`` calls (@simeonborko)
- Fix missing ``uGroupCount`` update for visuals
- Fix missing aromatic bond display

## [v3.9.0] - 2022-05-30

- Improve picking by using drawbuffers (when available) to reduce number of drawcalls
- GPU timing support
    - Add ``timing-mode`` Viewer GET param
    - Add support for webgl timer queries
    - Add timer marks around GPU render & compute operations
- Volume Server CIF: Add check that a data block contains volume data before parsing
- Fix ``Scene.clear`` not clearing primitives & volumes arrays (@JonStargaryen)
- Fix rendering volumes when wboit is switched off and postprocessing is enabled

## [v3.8.2] - 2022-05-22

- Fix ``Scene.opacityAverage`` not taking xray shaded into account

## [v3.8.1] - 2022-05-14

- Fix issues with marking camera/handle helper (#433)
- Fix issues with array uniforms when running with headless-gl
- Fix Polymer Chain Instance coloring
- Improve performance of scene marker/opacity average calculation

## [v3.8.0] - 2022-04-30

- Add support for outlines around transparent objects
- Improve per-group transparency when wboit is switched off
- Improve ``ColorTheme`` typing with ``ColorType`` generic.
    - Defaults to ``ColorTypeLocation``
    - Set when using ``ColorTypeDirect`` or ``ColorTypeGrid``
- Fix case handling of ``struct_conf`` mmCIF enumeration field (#425)
- Fix ``allowTransparentBackfaces`` for per-group transparency
- Fix ``FormatRegistry.isApplicable`` returning true for unregistered formats
- Fix: handle building of ``GridLookup3D`` with zero cell size
- Fix ``ignoreLight`` for direct-volume rendering with webgl1
- Fix (non-black) outlines when using transparent background

## [v3.7.0] - 2022-04-13

- Fix ``xrayShaded`` for texture-mesh geometries
- [Breaking] Change ``allowTransparentBackfaces`` to ``transparentBackfaces`` with options ``off``, ``on``, ``opaque``. This was only added in 3.6.0, so allowing a breaking change here.
    - ``off``: don't show (default)
    - ``on``: show with transparency
    - ``opaque``: show fully opaque
- Add option to disable file drop overlay.

## [v3.6.2] - 2022-04-05

- ModelServer ligand queries: fixes for alternate locations, additional atoms & UNL ligand
- React 18 friendly ``useBehavior`` hook.

## [v3.6.1] - 2022-04-03

- Fix React18 related UI regressions.

## [v3.6.0] - 2022-04-03

- Check that model and coordinates have same element count when creating a trajectory
- Fix aromatic rings assignment: do not mix flags and planarity test
- Improve bonds assignment of coarse grained models: check for IndexPairBonds and exhaustive StructConn
- Fix unit mapping in bondedAtomicPairs MolScript query
- Improve pdb parsing: handle non unique atom and chain names (fixes #156)
- Fix volume streaming for entries with multiple contour lists
- Add ``allowTransparentBackfaces`` parameter to support double-sided rendering of transparent geometries
- Fix handling of case insensitive mmCIF enumeration fields (including entity.type)
- Fix ``disable-wboit`` Viewer GET param
- Add support for React 18.
    - Used by importing ``createPluginUI`` from ``mol-plugin-ui/react18``;
    - In Mol* 4.0, React 18 will become the default option.

## [v3.5.0] - 2022-03-25

- Fix issues with bounding-sphere & color-smoothing (mostly for small geometries)
- Support BCIF => CIF conversion in ``cif2bcif`` CLI tool

## [v3.4.0] - 2022-03-13

- Fix handling of mmcif with empty ``label_*`` fields
- Improve saccharide detection (compare against list from CCD)
- Fix legend label of hydrophobicity color theme
- Add ``LoadTrajectory`` action
- Add ``CustomImportControls`` to left panel
- Add Zenodo import extension (load structures, trajectories, volumes, and zip files)
- Fix loading of some compressed files within sessions
- Fix wrong element assignment for atoms with Charmm ion names
- Fix handling of empty symmetry cell data
- Add support for ``trr`` and ``nctraj`` coordinates files
- Add support for ``prmtop`` and ``top`` topology files

## [v3.3.1] - 2022-02-27

- Fix issue with unit boundary reuse (do at visual level instead)
- Add option to ignore ions for inter-unit bond computation

## [v3.3.0] - 2022-02-27

- Fix parsing contour-level from emdb v3 header files
- Fix invalid CSS (#376)
- Fix "texture not renderable" & "texture not bound" warnings (#319)
- Fix visual for bonds between two aromatic rings
- Fix visual for delocalized bonds (parsed from mmcif and mol2)
- Fix ring computation algorithm
- Add ``UnitResonance`` property with info about delocalized triplets
- Resolve marking in main renderer loop to improve overall performance
- Use ``throttleTime`` instead of ``debounceTime`` in sequence viewer for better responsiveness
- Change line geometry default ``scaleFactor`` to 2 (3 is too big after fixing line rendering)
- Trajectory animation performance improvements
    - Reuse ``Model.CoarseGrained`` for coordinate trajectories
    - Avoid calculating ``InterUnitBonds`` when ``Structure.parent`` ones are empty
    - Reuse unit boundary if sphere has not changed too much
    - Don't show 'inter-bond' and 'element-cross' visuals in line representations of polymerAndLigand preset
- Fix additional mononucleotides detected as polymer components
- Fix and improve ``canRemap`` handling in ``IntraUnitBonds``
- Reuse occlusion for secondary passes during multi-sampling
- Check if marking passes are needed before doing them
- Add ``resolutionScale`` parameter to allow trading quality of occlusion for performance

## [v3.2.0] - 2022-02-17

- Rename "best database mapping" to "SIFTS Mapping"
- Add schema and export support for ``atom_site.pdbx_sifts_xref_*`` fields
- Add schema export support for ``atom_site.pdbx_label_index`` field
- Add `traceOnly` parameter to chain/UniProt-based structure alignment
- Store ``IndexPairBonds`` as a dynamic property.

## [v3.1.0] - 2022-02-06

- Fix ``xrayShaded`` & ``ignoreLight`` params not working at the same time
- Add ``ignoreLight`` to component params
- Tweaks for cleaner default representation style
    - Cartoon: use ``nucleotide-ring`` instead of ``nucleotide-block``
    - Focus: use ``xrayShaded`` instead of opacity; adjust target size; don't show non-covalent interactions twice
- Fix representation preset side effects (changing post-processing parameters, see #363)
- Add Quick Styles panel (default, illustrative, stylized)
- Fix exported structure missing secondary-structure categories (#364)
- Fix volume streaming error message: distinguish between missing data and server error (#364)

## [v3.0.2] - 2022-01-30

- Fix color smoothing of elongated structures (by fixing ``Sphere.expand`` for spheres with highly directional extrema)
- Fix entity label not displayed when multiple instances of the same entity are highlighted
- Fix empty elements created in ``StructureElement.Loci.extendToAllInstances``
- Measurement options tweaks (allow larger ``textSize``; make ``customText`` essential)
- Fix visual visibility sync edge case when changing state snapshots

## [v3.0.1] - 2022-01-27

- Fix marking pass not working with ``transparentBackground``
- Fix pdbe xray maps url not https
- Fix entity-id color theme broken for non-IHM models
- Improve/fix marking of ``InteractionsInterUnitVisual`` (mark when all contact-feature members are given)
- Add missing "entity-id" and "enity-source" options for carbon coloring to "element-symbol" color theme
- Fix VolumeServer/query CLI
- Support automatic iso-value adjustment for VolumeServer data in ``Viewer.loadVolumeFromUrl``
- Emit drag event whenever started within viewport (not only for non-empty loci)

## [v3.0.0] - 2022-01-23

- Assembly handling tweaks:
    - Do not include suffix for "identity assembly operators"
    - Do not include assembly-related categories to export if the structure was composed from an assembly
    - Special case for ``structAsymMap`` if Mol* asym id operator mapping is present
- Support for opening ZIP files with multiple entries
- Add Model Export extension
- Bugfix: Automatically treat empty string as "non-present" value in BinaryCIF writer.
- Fix coarse model support in entity-id color theme
- Fix marking of carbohydrate visuals (whole chain could get marked instead of single residue)
- Add custom colors to "element-symbol", "molecule-type", "residue-name", and "secondary-structure" themes
- Support/bugfixes for ``atom_site.pdbx_sifts_xref`` categories
- Improve/fix marking of ``InteractionsIntraUnitVisual`` (mark when all contact-feature members are given)

## [v3.0.0-dev.10] - 2022-01-17

- Fix ``getOperatorsForIndex``
- Pass animation info (current frame & count) to state animations
    - Fix camera stutter for "camera spin" animation
- Add formal charge parsing support for MOL/SDF files (thanks @ptourlas)
- [Breaking] Cleaner looking ``MembraneOrientationVisuals`` defaults
- [Breaking] Add rock animation to trackball controls
    - Add ``animate`` to ``TrackballControlsParams``, remove ``spin`` and ``spinSpeed``
    - Add ``animate`` to ``SimpleSettingsParams``, remove ``spin``
- Add "camera rock" state animation
- Add support for custom colors to "molecule-type" theme
- [Breaking] Add style parameter to "illustrative" color theme
    - Defaults to "entity-id" style instead of "chain-id"
- Add "illustrative" representation preset

## [v3.0.0-dev.9] - 2022-01-09

- Add PDBj as a ``pdb-provider`` option
- Move Viewer APP to a separate file to allow use without importing light theme & index.html
- Add symmetry support for mol2 files (only spacegroup setting 1)
- Fix mol2 files element symbol assignment
- Improve bond assignment from ``IndexPairBonds``
    - Add ``key`` field for mapping to source data
    - Fix assignment of bonds with unphysical length
- Fix label/stats of single atom selection in multi-chain units

## [v3.0.0-dev.8] - 2021-12-31

- Add ``PluginFeatureDetection`` and disable WBOIT in Safari 15.
- Add ``disable-wboit`` Viewer GET param
- Add ``prefer-webgl1`` Viewer GET param
- [Breaking] Refactor direct-volume rendering
    - Remove isosurface render-mode (use GPU MC instead)
    - Move coloring into theme (like for other geometries/renderables)
        - Add ``direct`` color type
        - Remove color from transfer-function (now only alpha)
        - Add direct-volume color theme support
        - Add volume-value color theme
- [Breaking] Use size theme in molecular/gaussian surface & label representations
    - This is breaking because it was hardcoded to ``physical`` internally but the repr size theme default was ``uniform`` (now ``physical``)

## [v3.0.0-dev.7] - 2021-12-20

- Reduce number of created programs/shaders
    - Support specifying variants when creating graphics render-items
    - Change double-side shader param from define to uniform
    - Remove dMarkerType shader define (use uMarker as needed)
    - Support to ignore defines depending on the shader variant
    - Combine pickObject/pickInstance/pickGroup shader variants into one
    - Combine markingDepth/markingMask shader variants into one
    - Correctly set shader define flags for overpaint, transparency, substance, clipping
- [Breaking] Add per-object clip rendering properties (variant/objects)
    - ``SimpleSettingsParams.clipping.variant/objects`` and ``RendererParams.clip`` were removed

## [v3.0.0-dev.6] - 2021-12-19

- Enable temporal multi-sampling by default
    - Fix flickering during marking with camera at rest
- Enable ``aromaticBonds`` in structure representations by default
- Add ``PluginConfig.Structure.DefaultRepresentationPreset``
- Add ModelArchive support
    - schema extensions (e.g., AlphaFold uses it for the pLDDT score)
    - ModelArchive option in DownloadStructure action
    - ``model-archive`` GET parameter for Viewer app
    - ``Viewer.loadModelArchive`` method
- Improve support for loading AlphaFold structures
    - Automatic coloring by pLDDT
    - AlphaFold DB option in DownloadStructure action
    - ``afdb`` GET parameter for Viewer app
    - ``Viewer.loadAlphaFoldDb`` method
- Add QualityAssessment extension (using data from ma_qa_metric_local mmcif category)
    - pLDDT & qmean score: coloring, repr presets, molql symbol, loci labels (including avg for mutli-residue selections)
    - pLDDT: selection query
- Warn about erroneous symmetry operator matrix (instead of throwing an error)
- Added ``createPluginUI`` to ``mol-plugin-ui``
    - Support ``onBeforeUIRender`` to make sure initial UI works with custom presets and similar features.
- [Breaking] Removed ``createPlugin`` and ``createPluginAsync`` from ``mol-plugin-ui``
    - Please use ``createPluginUI`` instead
- Improve aromatic bonds handling
    - Don't detect aromatic bonds for rings < 5 atoms based on planarity
    - Prefer atoms in aromatic rings as bond reference positions

## [v3.0.0-dev.5] - 2021-12-16

- Fix initial camera reset not triggering for some entries.

## [v3.0.0-dev.4] - 2021-12-14

- Add ``bumpiness`` (per-object and per-group), ``bumpFrequency`` & ``bumpAmplitude`` (per-object) render parameters (#299)
- Change ``label`` representation defaults: Use text border instead of rectangle background
- Add outline color option to renderer
- Fix false positives in Model.isFromPdbArchive
- Add drag and drop support for loading any file, including multiple at once
    - If there are session files (.molx or .molj) among the dropped files, only the first session will be loaded
- Add drag and drop overlay
- Safari 15.1 - 15.3 WebGL 2 support workaround
- [Breaking] Move ``react`` and ``react-dom`` to ``peerDependencies``. This might break some builds.

## [v3.0.0-dev.3] - 2021-12-4

- Fix OBJ and USDZ export

## [v3.0.0-dev.2] - 2021-12-1

- Do not include tests and source maps in NPM package

## [v3.0.0-dev.0] - 2021-11-28

- Add multiple lights support (with color, intensity, and direction parameters)
- [Breaking] Add per-object material rendering properties
    - ``SimpleSettingsParams.lighting.renderStyle`` and ``RendererParams.style`` were removed
- Add substance theme with per-group material rendering properties
- ``StructureComponentManager.Options`` state saving support
- ``ParamDefinition.Group.presets`` support

## [v2.4.1] - 2021-11-28

- Fix: allow atoms in aromatic rings to do hydrogen bonds

## [v2.4.0] - 2021-11-25

- Fix secondary-structure property handling
    - StructureElement.Property was incorrectly resolving type & key
    - StructureSelectionQuery helpers 'helix' & 'beta' were not ensuring property availability
- Re-enable VAO with better workaround (bind null elements buffer before deleting)
- Add ``Representation.geometryVersion`` (increments whenever the geometry of any of its visuals changes)
- Add support for grid-based smoothing of Overpaint and Transparency visual state for surfaces

## [v2.3.9] - 2021-11-20

- Workaround: switch off VAO support for now

## [v2.3.8] - 2021-11-20

- Fix double canvas context creation (in plugin context)
- Fix unused vertex attribute handling (track which are used, disable the rest)
- Workaround for VAO issue in Chrome 96 (can cause WebGL to crash on geometry updates)

## [v2.3.7] - 2021-11-15

- Added ``ViewerOptions.collapseRightPanel``
- Added ``Viewer.loadTrajectory`` to support loading "composed" trajectories (e.g. from gro + xtc)
- Fix: handle parent in Structure.remapModel
- Add ``rounded`` and ``square`` helix profile options to Cartoon representation (in addition to the default ``elliptical``)

## [v2.3.6] - 2021-11-8

- Add additional measurement controls: orientation (box, axes, ellipsoid) & plane (best fit)
- Improve aromatic bond visuals (add ``aromaticScale``, ``aromaticSpacing``, ``aromaticDashCount`` params)
- [Breaking] Change ``adjustCylinderLength`` default to ``false`` (set to true for focus representation)
- Fix marker highlight color overriding select color
- CellPack extension update
    - add binary model support
    - add compartment (including membrane) geometry support
    - add latest mycoplasma model example
- Prefer WebGL1 in Safari 15.1.

## [v2.3.5] - 2021-10-19

- Fix sequence viewer for PDB files with COMPND record and multichain entities.
- Fix index pair bonds order assignment

## [v2.3.4] - 2021-10-12

- Fix pickScale not taken into account in line/point shader
- Add pixel-scale, pick-scale & pick-padding GET params to Viewer app
- Fix selecting bonds not adding their atoms in selection manager
- Add ``preferAtoms`` option to SelectLoci/HighlightLoci behaviors
- Make the implicit atoms of bond visuals pickable
    - Add ``preferAtomPixelPadding`` to Canvas3dInteractionHelper
- Add points & crosses visuals to Line representation
- Add ``pickPadding`` config option (look around in case target pixel is empty)
- Add ``multipleBonds`` param to bond visuals with options: off, symmetric, offset
- Fix ``argparse`` config in servers.

## [v2.3.3] - 2021-10-01

- Fix direct volume shader

## [v2.3.2] - 2021-10-01

- Prefer WebGL1 on iOS devices until WebGL2 support has stabilized.

## [v2.3.1] - 2021-09-28

- Add Charmm saccharide names
- Treat missing occupancy column as occupancy of 1
- Fix line shader not accounting for aspect ratio
- [Breaking] Fix point repr & shader
    - Was unusable with ``wboit``
    - Replaced ``pointFilledCircle`` & ``pointEdgeBleach`` params by ``pointStyle`` (square, circle, fuzzy)
    - Set ``pointSizeAttenuation`` to false by default
    - Set ``sizeTheme`` to ``uniform`` by default
- Add ``markerPriority`` option to Renderer (useful in combination with edges of marking pass)
- Add support support for ``chem_comp_bond`` and ``struct_conn`` categories (fixes ModelServer behavior where these categories should have been present)
- Model and VolumeServer: fix argparse config

## [v2.3.0] - 2021-09-06

- Take include/exclude flags into account when displaying aromatic bonds
- Improve marking performance
    - Avoid unnecessary draw calls/ui updates when marking
    - Check if loci is superset of visual
    - Check if loci overlaps with unit visual
    - Ensure ``Interval`` is used for ranges instead of ``SortedArray``
    - Add uniform marker type
    - Special case for reversing previous mark
- Add optional marking pass
    - Outlines visible and hidden parts of highlighted/selected groups
    - Add highlightStrength/selectStrength renderer params

## [v2.2.3] - 2021-08-25

- Add ``invertCantorPairing`` helper function
- Add ``Mesh`` processing helper ``.smoothEdges``
- Smooth border of molecular-surface with ``includeParent`` enabled
- Hide ``includeParent`` option from gaussian-surface visuals (not particularly useful)
- Improved ``StructureElement.Loci.size`` performance (for marking large cellpack models)
- Fix new ``TransformData`` issues (camera/bounding helper not showing up)
- Improve marking performance (avoid superfluous calls to ``StructureElement.Loci.isWholeStructure``)

## [v2.2.2] - 2021-08-11

- Fix ``TransformData`` issues [#133](https://github.com/molstar/molstar/issues/133)
- Fix ``mol-script`` query compiler const expression recognition.

## [v2.2.1] - 2021-08-02

- Add surrounding atoms (5 Angstrom) structure selection query
- [Breaking] Add maxDistance prop to ``IndexPairBonds``
- Fix coordinateSystem not handled in ``Structure.asParent``
- Add ``dynamicBonds`` to ``Structure`` props (force re-calc on model change)
    - Expose as optional param in root structure transform helper
- Add overpaint support to geometry exporters
- ``InputObserver`` improvements
  - normalize wheel speed across browsers/platforms
  - support Safari gestures (used by ``TrackballControls``)
  - ``PinchInput.fractionDelta`` and use it in ``TrackballControls``

## [v2.2.0] - 2021-07-31

- Add ``tubularHelices`` parameter to Cartoon representation
- Add ``SdfFormat`` and update SDF parser to be able to parse data headers according to spec (hopefully :)) #230
- Fix mononucleotides detected as polymer components (#229)
- Set default outline scale back to 1
- Improved DCD reader cell angle handling (interpret near 0 angles as 90 deg)
- Handle more residue/atom names commonly used in force-fields
- Add USDZ support to ``geo-export`` extension.
- Fix ``includeParent`` support for multi-instance bond visuals.
- Add ``operator`` Loci granularity, selecting everything with the same operator name.
- Prefer ``_label_seq_id`` fields in secondary structure assignment.
- Support new EMDB API (https://www.ebi.ac.uk/emdb/api/entry/map/[EMBD-ID]) for EM volume contour levels.
- ``Canvas3D`` tweaks:
    - Update ``forceDraw`` logic.
    - Ensure the scene is re-rendered when viewport size changes.
    - Support ``noDraw`` mode in ``PluginAnimationLoop``.

## [v2.1.0] - 2021-07-05

- Add parameter for to display aromatic bonds as dashes next to solid cylinder/line.
- Add backbone representation
- Fix outline in orthographic mode and set default scale to 2.

## [v2.0.7] - 2021-06-23

- Add ability to specify ``volumeIndex`` in ``Viewer.loadVolumeFromUrl`` to better support Volume Server inputs.
- Support in-place reordering for trajectory ``Frame.x/y/z`` arrays for better memory efficiency.
- Fixed text CIF encoder edge cases (most notably single whitespace not being escaped).

## [v2.0.6] - 2021-06-01

- Add glTF (GLB) and STL support to ``geo-export`` extension.
- Protein crosslink improvements
    - Change O-S bond distance to allow for NOS bridges (doi:10.1038/s41586-021-03513-3)
    - Added NOS-bridges query & improved disulfide-bridges query
- Fix #178: ``IndexPairBonds`` for non-single residue structures (bug due to atom reordering).
- Add volumetric color smoothing for MolecularSurface and GaussianSurface representations (#173)
- Fix nested 3d grid lookup that caused results being overwritten in non-covalent interactions computation.
- Basic implementation of ``BestDatabaseSequenceMapping`` (parse from CIF, color theme, superposition).
- Add atom id ranges support to Selection UI.

## [v2.0.5] - 2021-04-26

- Ability to pass ``Canvas3DContext`` to ``PluginContext.fromCanvas``.
- Relative frame support for ``Canvas3D`` viewport.
- Fix bug in screenshot copy UI.
- Add ability to select residues from a list of identifiers to the Selection UI.
- Fix SSAO bugs when used with ``Canvas3D`` viewport.
- Support for  full pausing (no draw) rendering: ``Canvas3D.pause(true)``.
- Add ``MeshBuilder.addMesh``.
- Add ``Torus`` primitive.
- Lazy volume loading support.
- [Breaking] ``Viewer.loadVolumeFromUrl`` signature change.
    - ``loadVolumeFromUrl(url, format, isBinary, isovalues, entryId)`` => ``loadVolumeFromUrl({ url, format, isBinary }, isovalues, { entryId, isLazy })``
- Add ``TextureMesh`` support to ``geo-export`` extension.

## [v2.0.4] - 2021-04-20

- [WIP] Mesh export extension
- ``Structure.eachAtomicHierarchyElement`` (#161)
- Fixed reading multi-line values in SDF format
- Fixed Measurements UI labels (#166)

## [v2.0.3] - 2021-04-09

- Add support for ``ColorTheme.palette`` designed for providing gradient-like coloring.
- [Breaking] The ``zip`` function is now asynchronous and expects a ``RuntimeContext``. Also added ``Zip()`` returning a ``Task``.
- [Breaking] Add ``CubeGridFormat`` in ``alpha-orbitals`` extension.

## [v2.0.2] - 2021-03-29

- Add ``Canvas3D.getRenderObjects``.
- [WIP] Animate state interpolating, including model trajectories
- Recognise MSE, SEP, TPO, PTR and PCA as non-standard amino-acids.
- Fix VolumeFromDensityServerCif transform label

## [v2.0.1] - 2021-03-23

- Exclude tsconfig.commonjs.tsbuildinfo from npm bundle

## [v2.0.0] - 2021-03-23

Too many changes to list as this is the start of the changelog... Notably, default exports are now forbidden.<|MERGE_RESOLUTION|>--- conflicted
+++ resolved
@@ -5,11 +5,8 @@
 
 ## [Unreleased]
 
-<<<<<<< HEAD
 - Fix handling of PDB files that have chains with same id separated by TER record (#1245)
-=======
 - Sequence Panel: Improve visuals of unmodeled sequence positions (#1248)
->>>>>>> 48b19e14
 
 ## [v4.6.0] - 2024-08-28
 
