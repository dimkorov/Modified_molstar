# Change Log
All notable changes to this project will be documented in this file, following the suggestions of [Keep a CHANGELOG](http://keepachangelog.com/). This project adheres to [Semantic Versioning](http://semver.org/) for its most widely used - and defacto - public interfaces.

Note that since we don't clearly distinguish between a public and private interfaces there will be changes in non-major versions that are potentially breaking. If we make breaking changes to less used interfaces we will highlight it in here.


## [Unreleased]

- Fix display issue with SIFTS mapping
- Add 'NH2', 'FOR', 'FMT' to `CommonProteinCaps`
- Add `opened` event to `PluginStateSnapshotManager`
- Properly switch-off fog
<<<<<<< HEAD
- Reduce `Spheres` memory usage
    - Derive mapping from VertexID
    - Pull position and group from texture
=======
- Add `Euler` math primitive
- Add stride option to element sphere & point visuals
>>>>>>> 616a1dab

## [v3.37.1] - 2023-06-20

- Fix issues with wboit/dpoit in large scenes
- Fix lines, text, points rendering (broken in v3.37.0)

## [v3.37.0] - 2023-06-17

- Add `inverted` option to `xrayShaded` parameter
- Model-export extension: Add ability to set a file name for structures
- Add `contextHash` to `SizeTheme`
- Add mipmap-based blur for image backgrounds

## [v3.36.1] - 2023-06-11

- Allow parsing of CCD ligand files
- Add dedicated wwPDB CCD extension to align and visualize ideal & model CCD coordinates
- Make operators in `IndexPairBonds` a directed property
- Remove erroneous bounding-box overlap test in `Structure.eachUnitPair`
- Fix `EdgeBuilder.addNextEdge` for loop edges
- Optimize inter unit bond compute
- Ensure consistent state for volume representation (#210)
- Improve SSAO for thin geometry (e.g. lines)
- Add snapshot support for structure selections
- Add `nucleicProfile` parameter to cartoon representation
- Add `cartoon` theme with separate colorings for for mainchain and sidechain visuals

## [v3.35.0] - 2023-05-14

- Enable odd dash count (1,3,5)
- Add principal axes spec and fix edge cases
- Add a uniform color theme for NtC tube that still paints residue and segment dividers in a different color
- Mesh exporter improvements
    - Support points & lines in glTF export
    - Set alphaMode and doubleSided in glTF export
    - Fix flipped cylinder caps
- Fix bond assignments `struct_conn` records referencing waters
- Add StructConn extension providing functions for inspecting struct_conns
- Fix `PluginState.setSnapshot` triggering unnecessary state updates
- Fix an edge case in the `mol-state`'s `State` when trying to apply a transform to an existing Null object
- Add `SbNcbrPartialCharges` extension for coloring and labeling atoms and residues by partial atomic charges
  - uses custom mmcif categories `_sb_ncbr_partial_atomic_charges_meta` and `_sb_ncbr_partial_atomic_charges` (more info in [README.md](./src/extensions/sb-ncbr/README.md))
- Parse HEADER record when reading PDB file
- Support `ignoreHydrogens` in interactions representation
- Add hydroxyproline (HYP) commonly present in collagen molecules to the list of amino acids
- Fix assemblies for Archive PDB files (do not generate unique `label_asym_id` if `REMARK 350` is present)
- Add additional functions to `core.math` in `mol-script`
    - `cantorPairing`, `sortedCantorPairing`, `invertCantorPairing`,
    - `trunc`, `sign`

## [v3.34.0] - 2023-04-16

- Avoid `renderMarkingDepth` for fully transparent renderables
- Remove `camera.far` doubling workaround
- Add `ModifiersKeys.areNone` helper function
- Do not render NtC tube segments unless all required atoms are present in the structure
- Fix rendering issues caused by VAO reuse
- Add "Zoom All", "Orient Axes", "Reset Axes" buttons to the "Reset Camera" button
- Improve trackball move-state handling when key bindings use modifiers
- Fix rendering with very small viewport and SSAO enabled
- Fix `.getAllLoci` for structure representations with `structure.child`
- Fix `readAllLinesAsync` refering to dom length property
- Make mol-util/file-info node compatible
- Add `eachLocation` to representation/visual interface

## [v3.33.0] - 2023-04-02

- Handle resizes of viewer element even when window remains the same size
- Throttle canvas resize events
- Selection toggle buttons hidden if selection mode is off
- Camera focus loci bindings allow reset on click-away to be overridden
- Input/controls improvements
    - Move or fly around the scene using keys
    - Pointer lock to look around scene
    - Toggle spin/rock animation using keys
- Apply bumpiness as lightness variation with `ignoreLight`
- Remove `JSX` reference from `loci-labels.ts`
- Fix overpaint/transparency/substance smoothing not updated when geometry changes
- Fix camera project/unproject when using offset viewport
- Add support for loading all blocks from a mmcif file as a trajectory
- Add `Frustum3D` and `Plane3D` math primitives
- Include `occupancy` and `B_iso_or_equiv` when creating `Conformation` from `Model`
- Remove LazyImports (introduced in v3.31.1)

## [v3.32.0] - 2023-03-20

- Avoid rendering of fully transparent renderables
- Add occlusion color parameter
- Fix issue with outlines and orthographic camera
- Reduce over-blurring occlusion at larger view distances
- Fix occlusion artefact with non-canvas viewport and pixel-ratio > 1
- Update nodejs-shims conditionals to handle polyfilled document object in NodeJS environment.
- Ensure marking edges are at least one pixel wide
- Add exposure parameter to renderer
- Only trigger marking when mouse is directly over canvas
- Fix blurry occlusion in screenshots
- [Breaking] Add `setFSModule` to `mol-util/data-source` instead of trying to trick WebPack

## [v3.31.4] - 2023-02-24

- Allow link cylinder/line `dashCount` set to '0'
- Stop animation loop when disposing `PluginContext` (thanks @gfrn for identifying the issue)

## [v3.31.3] - 2023-02-22

- Fix impostor bond visuals not correctly updating on `sizeFactor` changes
- Fix degenerate case in PCA
- Fix near clipping avoidance in impostor shaders
- Update `fs` import in `data-source.ts`

## [v3.31.2] - 2023-02-12

- Fix exit code of volume pack executable (pack.ts). Now exits with non-0 status when an error happens
- Remove pca transform from components ui focus (too distracting)
- Fix artefacts with opaque outlines behind transparent objects
- Fix polymer trace visual not updating
- Fix use of `WEBGL_provoking_vertex`

## [v3.31.1] - 2023-02-05

- Improve Component camera focus based on the PCA of the structure and the following rules:
    - The first residue should be in first quadrant if there is only one chain
    - The average position of the residues of the first chain should be in the first quadrant if there is more than one chain
- Add `HeadlessPluginContext` and `HeadlessScreenshotHelper` to be used in Node.js
- Add example `image-renderer`
- Fix wrong offset when rendering text with orthographic projection
- Update camera/handle helper when `devicePixelRatio` changes
- Add various options to customize the axes camera-helper
- Fix issue with texture-mesh color smoothing when changing themes
- Add fast boundary helper and corresponding unit trait
- Add Observable for Canvas3D commits

## [v3.30.0] - 2023-01-29

- Improve `Dnatco` extension
    - Factor out common code in `Dnatco` extension
    - Add `NtC tube` visual. Applicable for structures with NtC annotation
    - [Breaking] Rename `DnatcoConfalPyramids` to `DnatcoNtCs`
- Improve boundary calculation performance
- Add option to create & include images in state snapshots
- Fix SSAO artefacts with high bias values
- Fix SSAO resolution scale parameter handling
- Improve outlines, visually more stable at different view distances

## [v3.29.0] - 2023-01-15

- `meshes` extension: Fixed a bug in mesh visualization (show backfaces when opacity < 1)
- Add color quick select control to Volume controls
- Fix `dropFiles` bug
- Fix some cyclic imports and reduce the use of const enums. This should make it easier to use the library with the `isolatedModules: true` TS config.
- Fix `dropFiles` bug (#679)
- Add `input type='color'` picker to `CombinedColorControl`
- Set `ParameterMappingControl` disabled when state is updating
- Performance tweaks
    - Update clip `defines` only when changed
    - Check for identity in structure/unit areEqual methods
    - Avoid cloning of structure representation parameters
    - Make SymmetryOperator.createMapping monomorphic
    - Improve bonding-sphere calculation
    - Defer Scene properties calculation (markerAverage, opacityAverage, hasOpaque)
    - Improve checks in in UnitsRepresentation setVisualState
- Add StructureElement.Loci.forEachLocation
- Add RepresentationRegistry.clear and ThemeRegistry.clear
- Add generic Loci support for overpaint, substance, clipping themes
- Add `.getCenter` and `.center` to `Camera`
- Add support to dim unmarked groups
- Add support for marker edge strength

## [v3.28.0] - 2022-12-20

- Show histogram in direct volume control point settings
- Add `solidInterior` parameter to sphere/cylinder impostors
- [Breaking] Tweak `ignoreHydrogens` non-polar handling (introduced in 3.27.0)
- Add `meshes` and `volumes-and-segmentations` extensions
    - See https://molstarvolseg.ncbr.muni.cz/ for more info
- Fix missing support for info in `ParamDefinition.Converted`
- Add support for multi-visual volume representations
- Improve volume isosurface bounding-sphere
- Add basic volume segmentation support to core
    - Add `Volume.Segment` model
    - Add `Segmentation` custom volume property
    - Add `SegmentRepresentation` representation
    - Add `volume-segment` color theme
- Fix GPU marching cubes failing for large meshes with webgl2 (due to use of float16)

## [v3.27.0] - 2022-12-15

- Add an `includeTransparent` parameter to hide/show outlines of components that are transparent
- Fix 'once' for animations of systems with many frames
- Better guard against issue (black fringes) with bumpiness in impostors
- Improve impostor shaders
    - Fix sphere near-clipping with orthographic projection
    - Fix cylinder near-clipping
    - Add interior cylinder caps
    - Add per-pixel object clipping
- Fix `QualityAssessment` assignment bug for structures with different auth vs label sequence numbering
- Refresh `ApplyActionControl`'s param definition when toggling expanded state
- Fix `struct_conn` bond assignment for ions
- Ability to show only polar hydrogens

## [v3.26.0] - 2022-12-04

- Support for ``powerPreference`` webgl attribute. Add ``PluginConfig.General.PowerPreference`` and ``power-preference`` Viewer GET param.
- Excluded common protein caps `NME` and `ACE` from the ligand selection query
- Add screen-space shadow post-processing effect
- Add "Structure Molecular Surface" visual
- Add `external-volume` theme (coloring of arbitrary geometries by user-selected volume)

## [v3.25.1] - 2022-11-20

- Fix edge-case in `Structure.eachUnitPair` with single-element units
- Fix 'auto' structure-quality for coarse models

## [v3.25.0] - 2022-11-16

- Fix handling of gzipped assets (reverts #615)

## [v3.24.0] - 2022-11-13

- Make `PluginContext.initContainer` checkered canvas background optional
- Store URL of downloaded assets to detect zip/gzip based on extension (#615)
- Add optional `operator.key`; can be referenced in `IndexPairBonds`
- Add overpaint/transparency/substance theme strength to representations
- Fix viewport color for transparent background

## [v3.23.0] - 2022-10-19

- Add `PluginContext.initContainer/mount/unmount` methods; these should make it easier to reuse a plugin context with both custom and built-in UI
- Add `PluginContext.canvas3dInitialized`
- `createPluginUI` now resolves after the 3d canvas has been initialized
- Change EM Volume Streaming default from `Whole Structure` to `Auto`

## [v3.22.0] - 2022-10-17

- Replace `VolumeIsosurfaceParams.pickingGranularity` param with `Volume.PickingGranuality`

## [v3.21.0] - 2022-10-17

- Add `VolumeIsosurfaceParams.pickingGranularity` param
- Prevent component controls collapsing when option is selected

## [v3.20.0] - 2022-10-16

- [Breaking] Rename the ``model-index`` color theme to ``trajectory-index``
- Add a new ``model-index`` color theme that uniquely colors each loaded model
- Add the new ``model-index`` and ``structure-index`` color themes as an option for the carbon color in the ``element-symbol`` and ``ilustrative`` color themes
- Add ``structure-index`` color theme that uniquely colors each root structure
- Add ``nearest`` method to ``Lookup3D``
- Add mipmap-based blur for skybox backgrounds

## [v3.19.0] - 2022-10-01

- Fix "empty textures" error on empty canvas
- Optimize BinaryCIF integer packing encoder
- Fix dual depth peeling when post-processing is off or when rendering direct-volumes
- Add ``cameraClipping.minNear`` parameter
- Fix black artifacts on specular highlights with transparent background

## [v3.18.0] - 2022-09-17

- Integration of Dual depth peeling - OIT method
- Stereo camera improvements
    - Fix param updates not applied
    - Better param ranges and description
    - Add timer.mark for left/right camera

## [v3.17.0] - 2022-09-11

- [Fix] Clone ``Canvas3DParams`` when creating a ``Canvas3D`` instance to prevent shared state between multiple instances
- Add ``includeResidueTest`` option to ``alignAndSuperposeWithSIFTSMapping``
- Add ``parentDisplay`` param for interactions representation.
- [Experimental] Add support for PyMOL, VMD, and Jmol atom expressions in selection scripts
- Support for ``failIfMajorPerformanceCaveat`` webgl attribute. Add ``PluginConfig.General.AllowMajorPerformanceCaveat`` and ``allow-major-performance-caveat`` Viewer GET param.
- Fix handling of PDB TER records (#549)
- Add support for getting multiple loci from a representation (``.getAllLoci()``)
- Add ``key`` property to intra- and inter-bonds for referencing source data
- Fix click event triggered after move

## [v3.16.0] - 2022-08-25

- Support ``globalColorParams`` and ``globalSymmetryParams`` in common representation params
- Support ``label`` parameter in ``Viewer.loadStructureFromUrl``
- Fix ``ViewportHelpContent`` Mouse Controls section

## [v3.15.0] - 2022-08-23

- Fix wboit in Safari >=15 (add missing depth renderbuffer to wboit pass)
- Add 'Around Camera' option to Volume streaming
- Avoid queuing more than one update in Volume streaming

## [v3.14.0] - 2022-08-20

- Expose inter-bonds compute params in structure
- Improve performance of inter/intra-bonds compute
- Fix defaultAttribs handling in Canvas3DContext.fromCanvas
- Confal pyramids extension improvements
    - Add custom labels to Confal pyramids
    - Improve naming of some internal types in Confal pyramids extension coordinate
    - Add example mmCIF file with categories necessary to display Confal pyramids
    - Change the lookup logic of NtC steps from residues
- Add support for download of gzipped files
- Don't filter IndexPairBonds by element-based rules in MOL/SDF and MOL2 (without symmetry) models
- Fix Glycam Saccharide Names used by default
- Fix GPU surfaces rendering in Safari with WebGL2
- Add ``fov`` (Field of View) Canvas3D parameter
- Add ``sceneRadiusFactor`` Canvas3D parameter
- Add background pass (skybox, image, horizontal/radial gradient)
    - Set simple-settings presets via ``PluginConfig.Background.Styles``
    - Example presets in new backgrounds extension
    - Load skybox/image from URL or File (saved in session)
    - Opacity, saturation, lightness controls for skybox/image
    - Coverage (viewport or canvas) controls for image/gradient
- [Breaking] ``AssetManager`` needs to be passed to various graphics related classes
- Fix SSAO renderable initialization
- Reduce number of webgl state changes
    - Add ``viewport`` and ``scissor`` to state object
    - Add ``hasOpaque`` to scene object
- Handle edge cases where some renderables would not get (correctly) rendered
    - Fix text background rendering for opaque text
    - Fix helper scenes not shown when rendering directly to draw target
- Fix ``CustomElementProperty`` coloring not working

## [v3.13.0] - 2022-07-24

- Fix: only update camera state if manualReset is off (#494)
- Improve handling principal axes of points in a plane
- Add 'material' annotation support for textures
- More effort to avoid using ``flat`` qualifier in shaders: add ``dVaryingGroup``
- Enable ``immediateUpdate`` for iso level in isosurface and volume streaming controls
- Add support to download CCD from configurable URL

## [v3.12.1] - 2022-07-20

- Fix plugin behavior dispose logic to correctly unsubscribe observables.

## [v3.12.0] - 2022-07-17

- Add ``colorMarker`` option to Renderer. This disables the highlight and select marker at a shader level for faster rendering of large scenes in some cases.
- Bind shared textures only once per pass, not for each render item
- Fix missing 'material' annotation for some uniforms, causing unnecessary uniform updates
- Remove use of ``isnan`` in impostor shaders, not needed and causing slowdown
- Avoid using ``flat`` qualifier in shaders, causing slowdown
- Improve CellPack's ``adjustStyle`` option (disable ``colorMarker``, set component options, enable marking w/o ghost)
- Scan all entities when looking for ``struct_conn`` entries (fixes issue when the same ``label_asym_id`` is used in more than one entity)

## [v3.11.0] - 2022-07-04

- Add ``instanceGranularity`` option for marker, transparency, clipping, overpaint, substance data to save memory
- CellPack extension tweaks
    - Use instancing to create DNA/RNA curves to save memory
    - Enable ``instanceGranularity`` by default
    - Add ``adjustStyle`` option to LoadCellPackModel action (stylized, no multi-sample, no far clipping, chain picking)
- Structure Superposition now respects pivot's coordinate system

## [v3.10.2] - 2022-06-26

- Fix superfluous shader varying
- Improve use of gl_VertexID when possible

## [v3.10.1] - 2022-06-26

- Fix groupCount when updating TextureMesh-based visuals

## [v3.10.0] - 2022-06-24

- Add support for Glycam saccharide names
- Add ``PluginConfig.Viewport.ShowTrajectoryControls`` config option

## [v3.9.1] - 2022-06-19

- Fix missing ``super.componentWillUnmount()`` calls (@simeonborko)
- Fix missing ``uGroupCount`` update for visuals
- Fix missing aromatic bond display

## [v3.9.0] - 2022-05-30

- Improve picking by using drawbuffers (when available) to reduce number of drawcalls
- GPU timing support
    - Add ``timing-mode`` Viewer GET param
    - Add support for webgl timer queries
    - Add timer marks around GPU render & compute operations
- Volume Server CIF: Add check that a data block contains volume data before parsing
- Fix ``Scene.clear`` not clearing primitives & volumes arrays (@JonStargaryen)
- Fix rendering volumes when wboit is switched off and postprocessing is enabled

## [v3.8.2] - 2022-05-22

- Fix ``Scene.opacityAverage`` not taking xray shaded into account

## [v3.8.1] - 2022-05-14

- Fix issues with marking camera/handle helper (#433)
- Fix issues with array uniforms when running with headless-gl
- Fix Polymer Chain Instance coloring
- Improve performance of scene marker/opacity average calculation

## [v3.8.0] - 2022-04-30

- Add support for outlines around transparent objects
- Improve per-group transparency when wboit is switched off
- Improve ``ColorTheme`` typing with ``ColorType`` generic.
    - Defaults to ``ColorTypeLocation``
    - Set when using ``ColorTypeDirect`` or ``ColorTypeGrid``
- Fix case handling of ``struct_conf`` mmCIF enumeration field (#425)
- Fix ``allowTransparentBackfaces`` for per-group transparency
- Fix ``FormatRegistry.isApplicable`` returning true for unregistered formats
- Fix: handle building of ``GridLookup3D`` with zero cell size
- Fix ``ignoreLight`` for direct-volume rendering with webgl1
- Fix (non-black) outlines when using transparent background

## [v3.7.0] - 2022-04-13

- Fix ``xrayShaded`` for texture-mesh geometries
- [Breaking] Change ``allowTransparentBackfaces`` to ``transparentBackfaces`` with options ``off``, ``on``, ``opaque``. This was only added in 3.6.0, so allowing a breaking change here.
    - ``off``: don't show (default)
    - ``on``: show with transparency
    - ``opaque``: show fully opaque
- Add option to disable file drop overlay.

## [v3.6.2] - 2022-04-05

- ModelServer ligand queries: fixes for alternate locations, additional atoms & UNL ligand
- React 18 friendly ``useBehavior`` hook.

## [v3.6.1] - 2022-04-03

- Fix React18 related UI regressions.

## [v3.6.0] - 2022-04-03

- Check that model and coordinates have same element count when creating a trajectory
- Fix aromatic rings assignment: do not mix flags and planarity test
- Improve bonds assignment of coarse grained models: check for IndexPairBonds and exhaustive StructConn
- Fix unit mapping in bondedAtomicPairs MolScript query
- Improve pdb parsing: handle non unique atom and chain names (fixes #156)
- Fix volume streaming for entries with multiple contour lists
- Add ``allowTransparentBackfaces`` parameter to support double-sided rendering of transparent geometries
- Fix handling of case insensitive mmCIF enumeration fields (including entity.type)
- Fix ``disable-wboit`` Viewer GET param
- Add support for React 18.
    - Used by importing ``createPluginUI`` from ``mol-plugin-ui/react18``;
    - In Mol* 4.0, React 18 will become the default option.

## [v3.5.0] - 2022-03-25

- Fix issues with bounding-sphere & color-smoothing (mostly for small geometries)
- Support BCIF => CIF conversion in ``cif2bcif`` CLI tool

## [v3.4.0] - 2022-03-13

- Fix handling of mmcif with empty ``label_*`` fields
- Improve saccharide detection (compare against list from CCD)
- Fix legend label of hydrophobicity color theme
- Add ``LoadTrajectory`` action
- Add ``CustomImportControls`` to left panel
- Add Zenodo import extension (load structures, trajectories, volumes, and zip files)
- Fix loading of some compressed files within sessions
- Fix wrong element assignment for atoms with Charmm ion names
- Fix handling of empty symmetry cell data
- Add support for ``trr`` and ``nctraj`` coordinates files
- Add support for ``prmtop`` and ``top`` topology files

## [v3.3.1] - 2022-02-27

- Fix issue with unit boundary reuse (do at visual level instead)
- Add option to ignore ions for inter-unit bond computation

## [v3.3.0] - 2022-02-27

- Fix parsing contour-level from emdb v3 header files
- Fix invalid CSS (#376)
- Fix "texture not renderable" & "texture not bound" warnings (#319)
- Fix visual for bonds between two aromatic rings
- Fix visual for delocalized bonds (parsed from mmcif and mol2)
- Fix ring computation algorithm
- Add ``UnitResonance`` property with info about delocalized triplets
- Resolve marking in main renderer loop to improve overall performance
- Use ``throttleTime`` instead of ``debounceTime`` in sequence viewer for better responsiveness
- Change line geometry default ``scaleFactor`` to 2 (3 is too big after fixing line rendering)
- Trajectory animation performance improvements
    - Reuse ``Model.CoarseGrained`` for coordinate trajectories
    - Avoid calculating ``InterUnitBonds`` when ``Structure.parent`` ones are empty
    - Reuse unit boundary if sphere has not changed too much
    - Don't show 'inter-bond' and 'element-cross' visuals in line representations of polymerAndLigand preset
- Fix additional mononucleotides detected as polymer components
- Fix and improve ``canRemap`` handling in ``IntraUnitBonds``
- Reuse occlusion for secondary passes during multi-sampling
- Check if marking passes are needed before doing them
- Add ``resolutionScale`` parameter to allow trading quality of occlusion for performance

## [v3.2.0] - 2022-02-17

- Rename "best database mapping" to "SIFTS Mapping"
- Add schema and export support for ``atom_site.pdbx_sifts_xref_*`` fields
- Add schema export support for ``atom_site.pdbx_label_index`` field
- Add `traceOnly` parameter to chain/UniProt-based structure alignment
- Store ``IndexPairBonds`` as a dynamic property.

## [v3.1.0] - 2022-02-06

- Fix ``xrayShaded`` & ``ignoreLight`` params not working at the same time
- Add ``ignoreLight`` to component params
- Tweaks for cleaner default representation style
    - Cartoon: use ``nucleotide-ring`` instead of ``nucleotide-block``
    - Focus: use ``xrayShaded`` instead of opacity; adjust target size; don't show non-covalent interactions twice
- Fix representation preset side effects (changing post-processing parameters, see #363)
- Add Quick Styles panel (default, illustrative, stylized)
- Fix exported structure missing secondary-structure categories (#364)
- Fix volume streaming error message: distinguish between missing data and server error (#364)

## [v3.0.2] - 2022-01-30

- Fix color smoothing of elongated structures (by fixing ``Sphere.expand`` for spheres with highly directional extrema)
- Fix entity label not displayed when multiple instances of the same entity are highlighted
- Fix empty elements created in ``StructureElement.Loci.extendToAllInstances``
- Measurement options tweaks (allow larger ``textSize``; make ``customText`` essential)
- Fix visual visibility sync edge case when changing state snapshots

## [v3.0.1] - 2022-01-27

- Fix marking pass not working with ``transparentBackground``
- Fix pdbe xray maps url not https
- Fix entity-id color theme broken for non-IHM models
- Improve/fix marking of ``InteractionsInterUnitVisual`` (mark when all contact-feature members are given)
- Add missing "entity-id" and "enity-source" options for carbon coloring to "element-symbol" color theme
- Fix VolumeServer/query CLI
- Support automatic iso-value adjustment for VolumeServer data in ``Viewer.loadVolumeFromUrl``
- Emit drag event whenever started within viewport (not only for non-empty loci)

## [v3.0.0] - 2022-01-23

- Assembly handling tweaks:
    - Do not include suffix for "identity assembly operators"
    - Do not include assembly-related categories to export if the structure was composed from an assembly
    - Special case for ``structAsymMap`` if Mol* asym id operator mapping is present
- Support for opening ZIP files with multiple entries
- Add Model Export extension
- Bugfix: Automatically treat empty string as "non-present" value in BinaryCIF writer.
- Fix coarse model support in entity-id color theme
- Fix marking of carbohydrate visuals (whole chain could get marked instead of single residue)
- Add custom colors to "element-symbol", "molecule-type", "residue-name", and "secondary-structure" themes
- Support/bugfixes for ``atom_site.pdbx_sifts_xref`` categories
- Improve/fix marking of ``InteractionsIntraUnitVisual`` (mark when all contact-feature members are given)

## [v3.0.0-dev.10] - 2022-01-17

- Fix ``getOperatorsForIndex``
- Pass animation info (current frame & count) to state animations
    - Fix camera stutter for "camera spin" animation
- Add formal charge parsing support for MOL/SDF files (thanks @ptourlas)
- [Breaking] Cleaner looking ``MembraneOrientationVisuals`` defaults
- [Breaking] Add rock animation to trackball controls
    - Add ``animate`` to ``TrackballControlsParams``, remove ``spin`` and ``spinSpeed``
    - Add ``animate`` to ``SimpleSettingsParams``, remove ``spin``
- Add "camera rock" state animation
- Add support for custom colors to "molecule-type" theme
- [Breaking] Add style parameter to "illustrative" color theme
    - Defaults to "entity-id" style instead of "chain-id"
- Add "illustrative" representation preset

## [v3.0.0-dev.9] - 2022-01-09

- Add PDBj as a ``pdb-provider`` option
- Move Viewer APP to a separate file to allow use without importing light theme & index.html
- Add symmetry support for mol2 files (only spacegroup setting 1)
- Fix mol2 files element symbol assignment
- Improve bond assignment from ``IndexPairBonds``
    - Add ``key`` field for mapping to source data
    - Fix assignment of bonds with unphysical length
- Fix label/stats of single atom selection in multi-chain units

## [v3.0.0-dev.8] - 2021-12-31

- Add ``PluginFeatureDetection`` and disable WBOIT in Safari 15.
- Add ``disable-wboit`` Viewer GET param
- Add ``prefer-webgl1`` Viewer GET param
- [Breaking] Refactor direct-volume rendering
    - Remove isosurface render-mode (use GPU MC instead)
    - Move coloring into theme (like for other geometries/renderables)
        - Add ``direct`` color type
        - Remove color from transfer-function (now only alpha)
        - Add direct-volume color theme support
        - Add volume-value color theme
- [Breaking] Use size theme in molecular/gaussian surface & label representations
    - This is breaking because it was hardcoded to ``physical`` internally but the repr size theme default was ``uniform`` (now ``physical``)

## [v3.0.0-dev.7] - 2021-12-20

- Reduce number of created programs/shaders
    - Support specifying variants when creating graphics render-items
    - Change double-side shader param from define to uniform
    - Remove dMarkerType shader define (use uMarker as needed)
    - Support to ignore defines depending on the shader variant
    - Combine pickObject/pickInstance/pickGroup shader variants into one
    - Combine markingDepth/markingMask shader variants into one
    - Correctly set shader define flags for overpaint, transparency, substance, clipping
- [Breaking] Add per-object clip rendering properties (variant/objects)
    - ``SimpleSettingsParams.clipping.variant/objects`` and ``RendererParams.clip`` were removed

## [v3.0.0-dev.6] - 2021-12-19

- Enable temporal multi-sampling by default
    - Fix flickering during marking with camera at rest
- Enable ``aromaticBonds`` in structure representations by default
- Add ``PluginConfig.Structure.DefaultRepresentationPreset``
- Add ModelArchive support
    - schema extensions (e.g., AlphaFold uses it for the pLDDT score)
    - ModelArchive option in DownloadStructure action
    - ``model-archive`` GET parameter for Viewer app
    - ``Viewer.loadModelArchive`` method
- Improve support for loading AlphaFold structures
    - Automatic coloring by pLDDT
    - AlphaFold DB option in DownloadStructure action
    - ``afdb`` GET parameter for Viewer app
    - ``Viewer.loadAlphaFoldDb`` method
- Add QualityAssessment extension (using data from ma_qa_metric_local mmcif category)
    - pLDDT & qmean score: coloring, repr presets, molql symbol, loci labels (including avg for mutli-residue selections)
    - pLDDT: selection query
- Warn about erroneous symmetry operator matrix (instead of throwing an error)
- Added ``createPluginUI`` to ``mol-plugin-ui``
    - Support ``onBeforeUIRender`` to make sure initial UI works with custom presets and similar features.
- [Breaking] Removed ``createPlugin`` and ``createPluginAsync`` from ``mol-plugin-ui``
    - Please use ``createPluginUI`` instead
- Improve aromatic bonds handling
    - Don't detect aromatic bonds for rings < 5 atoms based on planarity
    - Prefer atoms in aromatic rings as bond reference positions

## [v3.0.0-dev.5] - 2021-12-16

- Fix initial camera reset not triggering for some entries.

## [v3.0.0-dev.4] - 2021-12-14

- Add ``bumpiness`` (per-object and per-group), ``bumpFrequency`` & ``bumpAmplitude`` (per-object) render parameters (#299)
- Change ``label`` representation defaults: Use text border instead of rectangle background
- Add outline color option to renderer
- Fix false positives in Model.isFromPdbArchive
- Add drag and drop support for loading any file, including multiple at once
    - If there are session files (.molx or .molj) among the dropped files, only the first session will be loaded
- Add drag and drop overlay
- Safari 15.1 - 15.3 WebGL 2 support workaround
- [Breaking] Move ``react`` and ``react-dom`` to ``peerDependencies``. This might break some builds.

## [v3.0.0-dev.3] - 2021-12-4

- Fix OBJ and USDZ export

## [v3.0.0-dev.2] - 2021-12-1

- Do not include tests and source maps in NPM package

## [v3.0.0-dev.0] - 2021-11-28

- Add multiple lights support (with color, intensity, and direction parameters)
- [Breaking] Add per-object material rendering properties
    - ``SimpleSettingsParams.lighting.renderStyle`` and ``RendererParams.style`` were removed
- Add substance theme with per-group material rendering properties
- ``StructureComponentManager.Options`` state saving support
- ``ParamDefinition.Group.presets`` support

## [v2.4.1] - 2021-11-28

- Fix: allow atoms in aromatic rings to do hydrogen bonds

## [v2.4.0] - 2021-11-25

- Fix secondary-structure property handling
    - StructureElement.Property was incorrectly resolving type & key
    - StructureSelectionQuery helpers 'helix' & 'beta' were not ensuring property availability
- Re-enable VAO with better workaround (bind null elements buffer before deleting)
- Add ``Representation.geometryVersion`` (increments whenever the geometry of any of its visuals changes)
- Add support for grid-based smoothing of Overpaint and Transparency visual state for surfaces

## [v2.3.9] - 2021-11-20

- Workaround: switch off VAO support for now

## [v2.3.8] - 2021-11-20

- Fix double canvas context creation (in plugin context)
- Fix unused vertex attribute handling (track which are used, disable the rest)
- Workaround for VAO issue in Chrome 96 (can cause WebGL to crash on geometry updates)

## [v2.3.7] - 2021-11-15

- Added ``ViewerOptions.collapseRightPanel``
- Added ``Viewer.loadTrajectory`` to support loading "composed" trajectories (e.g. from gro + xtc)
- Fix: handle parent in Structure.remapModel
- Add ``rounded`` and ``square`` helix profile options to Cartoon representation (in addition to the default ``elliptical``)

## [v2.3.6] - 2021-11-8

- Add additional measurement controls: orientation (box, axes, ellipsoid) & plane (best fit)
- Improve aromatic bond visuals (add ``aromaticScale``, ``aromaticSpacing``, ``aromaticDashCount`` params)
- [Breaking] Change ``adjustCylinderLength`` default to ``false`` (set to true for focus representation)
- Fix marker highlight color overriding select color
- CellPack extension update
    - add binary model support
    - add compartment (including membrane) geometry support
    - add latest mycoplasma model example
- Prefer WebGL1 in Safari 15.1.

## [v2.3.5] - 2021-10-19

- Fix sequence viewer for PDB files with COMPND record and multichain entities.
- Fix index pair bonds order assignment

## [v2.3.4] - 2021-10-12

- Fix pickScale not taken into account in line/point shader
- Add pixel-scale, pick-scale & pick-padding GET params to Viewer app
- Fix selecting bonds not adding their atoms in selection manager
- Add ``preferAtoms`` option to SelectLoci/HighlightLoci behaviors
- Make the implicit atoms of bond visuals pickable
    - Add ``preferAtomPixelPadding`` to Canvas3dInteractionHelper
- Add points & crosses visuals to Line representation
- Add ``pickPadding`` config option (look around in case target pixel is empty)
- Add ``multipleBonds`` param to bond visuals with options: off, symmetric, offset
- Fix ``argparse`` config in servers.

## [v2.3.3] - 2021-10-01

- Fix direct volume shader

## [v2.3.2] - 2021-10-01

- Prefer WebGL1 on iOS devices until WebGL2 support has stabilized.

## [v2.3.1] - 2021-09-28

- Add Charmm saccharide names
- Treat missing occupancy column as occupancy of 1
- Fix line shader not accounting for aspect ratio
- [Breaking] Fix point repr & shader
    - Was unusable with ``wboit``
    - Replaced ``pointFilledCircle`` & ``pointEdgeBleach`` params by ``pointStyle`` (square, circle, fuzzy)
    - Set ``pointSizeAttenuation`` to false by default
    - Set ``sizeTheme`` to ``uniform`` by default
- Add ``markerPriority`` option to Renderer (useful in combination with edges of marking pass)
- Add support support for ``chem_comp_bond`` and ``struct_conn`` categories (fixes ModelServer behavior where these categories should have been present)
- Model and VolumeServer: fix argparse config

## [v2.3.0] - 2021-09-06

- Take include/exclude flags into account when displaying aromatic bonds
- Improve marking performance
    - Avoid unnecessary draw calls/ui updates when marking
    - Check if loci is superset of visual
    - Check if loci overlaps with unit visual
    - Ensure ``Interval`` is used for ranges instead of ``SortedArray``
    - Add uniform marker type
    - Special case for reversing previous mark
- Add optional marking pass
    - Outlines visible and hidden parts of highlighted/selected groups
    - Add highlightStrength/selectStrength renderer params

## [v2.2.3] - 2021-08-25

- Add ``invertCantorPairing`` helper function
- Add ``Mesh`` processing helper ``.smoothEdges``
- Smooth border of molecular-surface with ``includeParent`` enabled
- Hide ``includeParent`` option from gaussian-surface visuals (not particularly useful)
- Improved ``StructureElement.Loci.size`` performance (for marking large cellpack models)
- Fix new ``TransformData`` issues (camera/bounding helper not showing up)
- Improve marking performance (avoid superfluous calls to ``StructureElement.Loci.isWholeStructure``)

## [v2.2.2] - 2021-08-11

- Fix ``TransformData`` issues [#133](https://github.com/molstar/molstar/issues/133)
- Fix ``mol-script`` query compiler const expression recognition.

## [v2.2.1] - 2021-08-02

- Add surrounding atoms (5 Angstrom) structure selection query
- [Breaking] Add maxDistance prop to ``IndexPairBonds``
- Fix coordinateSystem not handled in ``Structure.asParent``
- Add ``dynamicBonds`` to ``Structure`` props (force re-calc on model change)
    - Expose as optional param in root structure transform helper
- Add overpaint support to geometry exporters
- ``InputObserver`` improvements
  - normalize wheel speed across browsers/platforms
  - support Safari gestures (used by ``TrackballControls``)
  - ``PinchInput.fractionDelta`` and use it in ``TrackballControls``

## [v2.2.0] - 2021-07-31

- Add ``tubularHelices`` parameter to Cartoon representation
- Add ``SdfFormat`` and update SDF parser to be able to parse data headers according to spec (hopefully :)) #230
- Fix mononucleotides detected as polymer components (#229)
- Set default outline scale back to 1
- Improved DCD reader cell angle handling (interpret near 0 angles as 90 deg)
- Handle more residue/atom names commonly used in force-fields
- Add USDZ support to ``geo-export`` extension.
- Fix ``includeParent`` support for multi-instance bond visuals.
- Add ``operator`` Loci granularity, selecting everything with the same operator name.
- Prefer ``_label_seq_id`` fields in secondary structure assignment.
- Support new EMDB API (https://www.ebi.ac.uk/emdb/api/entry/map/[EMBD-ID]) for EM volume contour levels.
- ``Canvas3D`` tweaks:
    - Update ``forceDraw`` logic.
    - Ensure the scene is re-rendered when viewport size changes.
    - Support ``noDraw`` mode in ``PluginAnimationLoop``.

## [v2.1.0] - 2021-07-05

- Add parameter for to display aromatic bonds as dashes next to solid cylinder/line.
- Add backbone representation
- Fix outline in orthographic mode and set default scale to 2.

## [v2.0.7] - 2021-06-23

- Add ability to specify ``volumeIndex`` in ``Viewer.loadVolumeFromUrl`` to better support Volume Server inputs.
- Support in-place reordering for trajectory ``Frame.x/y/z`` arrays for better memory efficiency.
- Fixed text CIF encoder edge cases (most notably single whitespace not being escaped).

## [v2.0.6] - 2021-06-01

- Add glTF (GLB) and STL support to ``geo-export`` extension.
- Protein crosslink improvements
    - Change O-S bond distance to allow for NOS bridges (doi:10.1038/s41586-021-03513-3)
    - Added NOS-bridges query & improved disulfide-bridges query
- Fix #178: ``IndexPairBonds`` for non-single residue structures (bug due to atom reordering).
- Add volumetric color smoothing for MolecularSurface and GaussianSurface representations (#173)
- Fix nested 3d grid lookup that caused results being overwritten in non-covalent interactions computation.
- Basic implementation of ``BestDatabaseSequenceMapping`` (parse from CIF, color theme, superposition).
- Add atom id ranges support to Selection UI.

## [v2.0.5] - 2021-04-26

- Ability to pass ``Canvas3DContext`` to ``PluginContext.fromCanvas``.
- Relative frame support for ``Canvas3D`` viewport.
- Fix bug in screenshot copy UI.
- Add ability to select residues from a list of identifiers to the Selection UI.
- Fix SSAO bugs when used with ``Canvas3D`` viewport.
- Support for  full pausing (no draw) rendering: ``Canvas3D.pause(true)``.
- Add ``MeshBuilder.addMesh``.
- Add ``Torus`` primitive.
- Lazy volume loading support.
- [Breaking] ``Viewer.loadVolumeFromUrl`` signature change.
    - ``loadVolumeFromUrl(url, format, isBinary, isovalues, entryId)`` => ``loadVolumeFromUrl({ url, format, isBinary }, isovalues, { entryId, isLazy })``
- Add ``TextureMesh`` support to ``geo-export`` extension.

## [v2.0.4] - 2021-04-20

- [WIP] Mesh export extension
- ``Structure.eachAtomicHierarchyElement`` (#161)
- Fixed reading multi-line values in SDF format
- Fixed Measurements UI labels (#166)

## [v2.0.3] - 2021-04-09

- Add support for ``ColorTheme.palette`` designed for providing gradient-like coloring.
- [Breaking] The ``zip`` function is now asynchronous and expects a ``RuntimeContext``. Also added ``Zip()`` returning a ``Task``.
- [Breaking] Add ``CubeGridFormat`` in ``alpha-orbitals`` extension.

## [v2.0.2] - 2021-03-29

- Add ``Canvas3D.getRenderObjects``.
- [WIP] Animate state interpolating, including model trajectories
- Recognise MSE, SEP, TPO, PTR and PCA as non-standard amino-acids.
- Fix VolumeFromDensityServerCif transform label

## [v2.0.1] - 2021-03-23

- Exclude tsconfig.commonjs.tsbuildinfo from npm bundle

## [v2.0.0] - 2021-03-23

Too many changes to list as this is the start of the changelog... Notably, default exports are now forbidden.<|MERGE_RESOLUTION|>--- conflicted
+++ resolved
@@ -10,14 +10,11 @@
 - Add 'NH2', 'FOR', 'FMT' to `CommonProteinCaps`
 - Add `opened` event to `PluginStateSnapshotManager`
 - Properly switch-off fog
-<<<<<<< HEAD
 - Reduce `Spheres` memory usage
     - Derive mapping from VertexID
     - Pull position and group from texture
-=======
 - Add `Euler` math primitive
 - Add stride option to element sphere & point visuals
->>>>>>> 616a1dab
 
 ## [v3.37.1] - 2023-06-20
 
