# Change Log
All notable changes to this project will be documented in this file, following the suggestions of [Keep a CHANGELOG](http://keepachangelog.com/). This project adheres to [Semantic Versioning](http://semver.org/) for its most widely used - and defacto - public interfaces.

Note that since we don't clearly distinguish between a public and private interfaces there will be changes in non-major versions that are potentially breaking. If we make breaking changes to less used interfaces we will highlight it in here.


## [Unreleased]

<<<<<<< HEAD
- [Breaking] Change build target to ES6 (ES2015)
=======
- Add `PluginContext.initialized` promise & support for it in the `Plugin` UI component.

## [v3.40.1] - 2023-09-30

- Do not call `updateFocusRepr` if default `StructureFocusRepresentation` isn't present.
- Treat "tap" as a click in `InputObserver`
- ModelServer ligand queries: fix atom count reported by SDF/MOL/MOL2 export
- CCD extension: Make visuals for aromatic bonds configurable
- Add optional `file?: CifFile` to `MmcifFormat.data`
- Add support for webgl extensions
    - `WEBGL_clip_cull_distance`
    - `EXT_conservative_depth`
    - `WEBGL_stencil_texturing`
    - `EXT_clip_control`
- Add `MultiSampleParams.reduceFlicker` (to be able to switch it off)
- Add `alphaThickness` parameter to adjust alpha of spheres for radius
- Ability to hide "right" panel from simplified viewport controls
- Add `blockIndex` parameter to TrajectoryFromMmCif
- Fix bounding sphere calculation for "element-like" visuals
- Fix RCSB PDB validation report URL
- Add sharpening postprocessing option
- Take pixel-ratio into account for outline scale
- Gracefully handle missing HTMLImageElement
- Fix pixel-ratio changes not applied to all render passes

## [v3.39.0] - 2023-09-02

- Add some elements support for `guessElementSymbolString` function
- Faster bounding rectangle calculation for imposter spheres
- Allow toggling of hydrogens as part of `LabelTextVisual`

## [v3.38.3] - 2023-07-29

- Fix imposter spheres not updating, e.g. in trajectories (broke in v3.38.0)

## [v3.38.2] - 2023-07-24

- Don't rely solely on `chem_comp_atom` when detecting CCD files (#877)
- Actually support non-physical keys in `Bindings.Trigger.code`

## [v3.38.1] - 2023-07-22

- Fix pixel-scale not updated in SSAO pass

## [v3.38.0] - 2023-07-18

- Fix display issue with SIFTS mapping
- Support non-physical keys in `Bindings.Trigger.code`
- Update `getStateSnapshot` to only overwrite current snapshot if it was created automatically
- Fix distinct palette's `getSamples` infinite loop
- Add 'NH2', 'FOR', 'FMT' to `CommonProteinCaps`
- Add `opened` event to `PluginStateSnapshotManager`
- Properly switch-off fog
- Add `approximate` option for spheres rendering
- Reduce `Spheres` memory usage
    - Derive mapping from VertexID
    - Pull position and group from texture
- Add `Euler` math primitive
- Add stride option to element sphere & point visuals
- Add `disabledExtensions` field to default viewer's options
- Add `LRUCache.remove`
- Add 'Chain Instance' and 'Uniform' options for 'Carbon Color' param (in Color Theme: Element Symbol)

## [v3.37.1] - 2023-06-20

- Fix issues with wboit/dpoit in large scenes
- Fix lines, text, points rendering (broken in v3.37.0)

## [v3.37.0] - 2023-06-17

- Add `inverted` option to `xrayShaded` parameter
- Model-export extension: Add ability to set a file name for structures
- Add `contextHash` to `SizeTheme`
- Add mipmap-based blur for image backgrounds

## [v3.36.1] - 2023-06-11

- Allow parsing of CCD ligand files
- Add dedicated wwPDB CCD extension to align and visualize ideal & model CCD coordinates
- Make operators in `IndexPairBonds` a directed property
- Remove erroneous bounding-box overlap test in `Structure.eachUnitPair`
- Fix `EdgeBuilder.addNextEdge` for loop edges
- Optimize inter unit bond compute
- Ensure consistent state for volume representation (#210)
- Improve SSAO for thin geometry (e.g. lines)
- Add snapshot support for structure selections
- Add `nucleicProfile` parameter to cartoon representation
- Add `cartoon` theme with separate colorings for for mainchain and sidechain visuals
>>>>>>> e548a3ed

## [v3.35.0] - 2023-05-14

- Enable odd dash count (1,3,5)
- Add principal axes spec and fix edge cases
- Add a uniform color theme for NtC tube that still paints residue and segment dividers in a different color
- Mesh exporter improvements
    - Support points & lines in glTF export
    - Set alphaMode and doubleSided in glTF export
    - Fix flipped cylinder caps
- Fix bond assignments `struct_conn` records referencing waters
- Add StructConn extension providing functions for inspecting struct_conns
- Fix `PluginState.setSnapshot` triggering unnecessary state updates
- Fix an edge case in the `mol-state`'s `State` when trying to apply a transform to an existing Null object
- Add `SbNcbrPartialCharges` extension for coloring and labeling atoms and residues by partial atomic charges
  - uses custom mmcif categories `_sb_ncbr_partial_atomic_charges_meta` and `_sb_ncbr_partial_atomic_charges` (more info in [README.md](./src/extensions/sb-ncbr/README.md))
- Parse HEADER record when reading PDB file
- Support `ignoreHydrogens` in interactions representation
- Add hydroxyproline (HYP) commonly present in collagen molecules to the list of amino acids
- Fix assemblies for Archive PDB files (do not generate unique `label_asym_id` if `REMARK 350` is present)
- Add additional functions to `core.math` in `mol-script`
    - `cantorPairing`, `sortedCantorPairing`, `invertCantorPairing`,
    - `trunc`, `sign`

## [v3.34.0] - 2023-04-16

- Avoid `renderMarkingDepth` for fully transparent renderables
- Remove `camera.far` doubling workaround
- Add `ModifiersKeys.areNone` helper function
- Do not render NtC tube segments unless all required atoms are present in the structure
- Fix rendering issues caused by VAO reuse
- Add "Zoom All", "Orient Axes", "Reset Axes" buttons to the "Reset Camera" button
- Improve trackball move-state handling when key bindings use modifiers
- Fix rendering with very small viewport and SSAO enabled
- Fix `.getAllLoci` for structure representations with `structure.child`
- Fix `readAllLinesAsync` refering to dom length property
- Make mol-util/file-info node compatible
- Add `eachLocation` to representation/visual interface

## [v3.33.0] - 2023-04-02

- Handle resizes of viewer element even when window remains the same size
- Throttle canvas resize events
- Selection toggle buttons hidden if selection mode is off
- Camera focus loci bindings allow reset on click-away to be overridden
- Input/controls improvements
    - Move or fly around the scene using keys
    - Pointer lock to look around scene
    - Toggle spin/rock animation using keys
- Apply bumpiness as lightness variation with `ignoreLight`
- Remove `JSX` reference from `loci-labels.ts`
- Fix overpaint/transparency/substance smoothing not updated when geometry changes
- Fix camera project/unproject when using offset viewport
- Add support for loading all blocks from a mmcif file as a trajectory
- Add `Frustum3D` and `Plane3D` math primitives
- Include `occupancy` and `B_iso_or_equiv` when creating `Conformation` from `Model`
- Remove LazyImports (introduced in v3.31.1)

## [v3.32.0] - 2023-03-20

- Avoid rendering of fully transparent renderables
- Add occlusion color parameter
- Fix issue with outlines and orthographic camera
- Reduce over-blurring occlusion at larger view distances
- Fix occlusion artefact with non-canvas viewport and pixel-ratio > 1
- Update nodejs-shims conditionals to handle polyfilled document object in NodeJS environment.
- Ensure marking edges are at least one pixel wide
- Add exposure parameter to renderer
- Only trigger marking when mouse is directly over canvas
- Fix blurry occlusion in screenshots
- [Breaking] Add `setFSModule` to `mol-util/data-source` instead of trying to trick WebPack

## [v3.31.4] - 2023-02-24

- Allow link cylinder/line `dashCount` set to '0'
- Stop animation loop when disposing `PluginContext` (thanks @gfrn for identifying the issue)

## [v3.31.3] - 2023-02-22

- Fix impostor bond visuals not correctly updating on `sizeFactor` changes
- Fix degenerate case in PCA
- Fix near clipping avoidance in impostor shaders
- Update `fs` import in `data-source.ts`

## [v3.31.2] - 2023-02-12

- Fix exit code of volume pack executable (pack.ts). Now exits with non-0 status when an error happens
- Remove pca transform from components ui focus (too distracting)
- Fix artefacts with opaque outlines behind transparent objects
- Fix polymer trace visual not updating
- Fix use of `WEBGL_provoking_vertex`

## [v3.31.1] - 2023-02-05

- Improve Component camera focus based on the PCA of the structure and the following rules:
    - The first residue should be in first quadrant if there is only one chain
    - The average position of the residues of the first chain should be in the first quadrant if there is more than one chain
- Add `HeadlessPluginContext` and `HeadlessScreenshotHelper` to be used in Node.js
- Add example `image-renderer`
- Fix wrong offset when rendering text with orthographic projection
- Update camera/handle helper when `devicePixelRatio` changes
- Add various options to customize the axes camera-helper
- Fix issue with texture-mesh color smoothing when changing themes
- Add fast boundary helper and corresponding unit trait
- Add Observable for Canvas3D commits

## [v3.30.0] - 2023-01-29

- Improve `Dnatco` extension
    - Factor out common code in `Dnatco` extension
    - Add `NtC tube` visual. Applicable for structures with NtC annotation
    - [Breaking] Rename `DnatcoConfalPyramids` to `DnatcoNtCs`
- Improve boundary calculation performance
- Add option to create & include images in state snapshots
- Fix SSAO artefacts with high bias values
- Fix SSAO resolution scale parameter handling
- Improve outlines, visually more stable at different view distances

## [v3.29.0] - 2023-01-15

- `meshes` extension: Fixed a bug in mesh visualization (show backfaces when opacity < 1)
- Add color quick select control to Volume controls
- Fix `dropFiles` bug
- Fix some cyclic imports and reduce the use of const enums. This should make it easier to use the library with the `isolatedModules: true` TS config.
- Fix `dropFiles` bug (#679)
- Add `input type='color'` picker to `CombinedColorControl`
- Set `ParameterMappingControl` disabled when state is updating
- Performance tweaks
    - Update clip `defines` only when changed
    - Check for identity in structure/unit areEqual methods
    - Avoid cloning of structure representation parameters
    - Make SymmetryOperator.createMapping monomorphic
    - Improve bonding-sphere calculation
    - Defer Scene properties calculation (markerAverage, opacityAverage, hasOpaque)
    - Improve checks in in UnitsRepresentation setVisualState
- Add StructureElement.Loci.forEachLocation
- Add RepresentationRegistry.clear and ThemeRegistry.clear
- Add generic Loci support for overpaint, substance, clipping themes
- Add `.getCenter` and `.center` to `Camera`
- Add support to dim unmarked groups
- Add support for marker edge strength

## [v3.28.0] - 2022-12-20

- Show histogram in direct volume control point settings
- Add `solidInterior` parameter to sphere/cylinder impostors
- [Breaking] Tweak `ignoreHydrogens` non-polar handling (introduced in 3.27.0)
- Add `meshes` and `volumes-and-segmentations` extensions
    - See https://molstarvolseg.ncbr.muni.cz/ for more info
- Fix missing support for info in `ParamDefinition.Converted`
- Add support for multi-visual volume representations
- Improve volume isosurface bounding-sphere
- Add basic volume segmentation support to core
    - Add `Volume.Segment` model
    - Add `Segmentation` custom volume property
    - Add `SegmentRepresentation` representation
    - Add `volume-segment` color theme
- Fix GPU marching cubes failing for large meshes with webgl2 (due to use of float16)

## [v3.27.0] - 2022-12-15

- Add an `includeTransparent` parameter to hide/show outlines of components that are transparent
- Fix 'once' for animations of systems with many frames
- Better guard against issue (black fringes) with bumpiness in impostors
- Improve impostor shaders
    - Fix sphere near-clipping with orthographic projection
    - Fix cylinder near-clipping
    - Add interior cylinder caps
    - Add per-pixel object clipping
- Fix `QualityAssessment` assignment bug for structures with different auth vs label sequence numbering
- Refresh `ApplyActionControl`'s param definition when toggling expanded state
- Fix `struct_conn` bond assignment for ions
- Ability to show only polar hydrogens

## [v3.26.0] - 2022-12-04

- Support for ``powerPreference`` webgl attribute. Add ``PluginConfig.General.PowerPreference`` and ``power-preference`` Viewer GET param.
- Excluded common protein caps `NME` and `ACE` from the ligand selection query
- Add screen-space shadow post-processing effect
- Add "Structure Molecular Surface" visual
- Add `external-volume` theme (coloring of arbitrary geometries by user-selected volume)

## [v3.25.1] - 2022-11-20

- Fix edge-case in `Structure.eachUnitPair` with single-element units
- Fix 'auto' structure-quality for coarse models

## [v3.25.0] - 2022-11-16

- Fix handling of gzipped assets (reverts #615)

## [v3.24.0] - 2022-11-13

- Make `PluginContext.initContainer` checkered canvas background optional
- Store URL of downloaded assets to detect zip/gzip based on extension (#615)
- Add optional `operator.key`; can be referenced in `IndexPairBonds`
- Add overpaint/transparency/substance theme strength to representations
- Fix viewport color for transparent background

## [v3.23.0] - 2022-10-19

- Add `PluginContext.initContainer/mount/unmount` methods; these should make it easier to reuse a plugin context with both custom and built-in UI
- Add `PluginContext.canvas3dInitialized`
- `createPluginUI` now resolves after the 3d canvas has been initialized
- Change EM Volume Streaming default from `Whole Structure` to `Auto`

## [v3.22.0] - 2022-10-17

- Replace `VolumeIsosurfaceParams.pickingGranularity` param with `Volume.PickingGranuality`

## [v3.21.0] - 2022-10-17

- Add `VolumeIsosurfaceParams.pickingGranularity` param
- Prevent component controls collapsing when option is selected

## [v3.20.0] - 2022-10-16

- [Breaking] Rename the ``model-index`` color theme to ``trajectory-index``
- Add a new ``model-index`` color theme that uniquely colors each loaded model
- Add the new ``model-index`` and ``structure-index`` color themes as an option for the carbon color in the ``element-symbol`` and ``ilustrative`` color themes
- Add ``structure-index`` color theme that uniquely colors each root structure
- Add ``nearest`` method to ``Lookup3D``
- Add mipmap-based blur for skybox backgrounds

## [v3.19.0] - 2022-10-01

- Fix "empty textures" error on empty canvas
- Optimize BinaryCIF integer packing encoder
- Fix dual depth peeling when post-processing is off or when rendering direct-volumes
- Add ``cameraClipping.minNear`` parameter
- Fix black artifacts on specular highlights with transparent background

## [v3.18.0] - 2022-09-17

- Integration of Dual depth peeling - OIT method
- Stereo camera improvements
    - Fix param updates not applied
    - Better param ranges and description
    - Add timer.mark for left/right camera

## [v3.17.0] - 2022-09-11

- [Fix] Clone ``Canvas3DParams`` when creating a ``Canvas3D`` instance to prevent shared state between multiple instances
- Add ``includeResidueTest`` option to ``alignAndSuperposeWithSIFTSMapping``
- Add ``parentDisplay`` param for interactions representation.
- [Experimental] Add support for PyMOL, VMD, and Jmol atom expressions in selection scripts
- Support for ``failIfMajorPerformanceCaveat`` webgl attribute. Add ``PluginConfig.General.AllowMajorPerformanceCaveat`` and ``allow-major-performance-caveat`` Viewer GET param.
- Fix handling of PDB TER records (#549)
- Add support for getting multiple loci from a representation (``.getAllLoci()``)
- Add ``key`` property to intra- and inter-bonds for referencing source data
- Fix click event triggered after move

## [v3.16.0] - 2022-08-25

- Support ``globalColorParams`` and ``globalSymmetryParams`` in common representation params
- Support ``label`` parameter in ``Viewer.loadStructureFromUrl``
- Fix ``ViewportHelpContent`` Mouse Controls section

## [v3.15.0] - 2022-08-23

- Fix wboit in Safari >=15 (add missing depth renderbuffer to wboit pass)
- Add 'Around Camera' option to Volume streaming
- Avoid queuing more than one update in Volume streaming

## [v3.14.0] - 2022-08-20

- Expose inter-bonds compute params in structure
- Improve performance of inter/intra-bonds compute
- Fix defaultAttribs handling in Canvas3DContext.fromCanvas
- Confal pyramids extension improvements
    - Add custom labels to Confal pyramids
    - Improve naming of some internal types in Confal pyramids extension coordinate
    - Add example mmCIF file with categories necessary to display Confal pyramids
    - Change the lookup logic of NtC steps from residues
- Add support for download of gzipped files
- Don't filter IndexPairBonds by element-based rules in MOL/SDF and MOL2 (without symmetry) models
- Fix Glycam Saccharide Names used by default
- Fix GPU surfaces rendering in Safari with WebGL2
- Add ``fov`` (Field of View) Canvas3D parameter
- Add ``sceneRadiusFactor`` Canvas3D parameter
- Add background pass (skybox, image, horizontal/radial gradient)
    - Set simple-settings presets via ``PluginConfig.Background.Styles``
    - Example presets in new backgrounds extension
    - Load skybox/image from URL or File (saved in session)
    - Opacity, saturation, lightness controls for skybox/image
    - Coverage (viewport or canvas) controls for image/gradient
- [Breaking] ``AssetManager`` needs to be passed to various graphics related classes
- Fix SSAO renderable initialization
- Reduce number of webgl state changes
    - Add ``viewport`` and ``scissor`` to state object
    - Add ``hasOpaque`` to scene object
- Handle edge cases where some renderables would not get (correctly) rendered
    - Fix text background rendering for opaque text
    - Fix helper scenes not shown when rendering directly to draw target
- Fix ``CustomElementProperty`` coloring not working

## [v3.13.0] - 2022-07-24

- Fix: only update camera state if manualReset is off (#494)
- Improve handling principal axes of points in a plane
- Add 'material' annotation support for textures
- More effort to avoid using ``flat`` qualifier in shaders: add ``dVaryingGroup``
- Enable ``immediateUpdate`` for iso level in isosurface and volume streaming controls
- Add support to download CCD from configurable URL

## [v3.12.1] - 2022-07-20

- Fix plugin behavior dispose logic to correctly unsubscribe observables.

## [v3.12.0] - 2022-07-17

- Add ``colorMarker`` option to Renderer. This disables the highlight and select marker at a shader level for faster rendering of large scenes in some cases.
- Bind shared textures only once per pass, not for each render item
- Fix missing 'material' annotation for some uniforms, causing unnecessary uniform updates
- Remove use of ``isnan`` in impostor shaders, not needed and causing slowdown
- Avoid using ``flat`` qualifier in shaders, causing slowdown
- Improve CellPack's ``adjustStyle`` option (disable ``colorMarker``, set component options, enable marking w/o ghost)
- Scan all entities when looking for ``struct_conn`` entries (fixes issue when the same ``label_asym_id`` is used in more than one entity)

## [v3.11.0] - 2022-07-04

- Add ``instanceGranularity`` option for marker, transparency, clipping, overpaint, substance data to save memory
- CellPack extension tweaks
    - Use instancing to create DNA/RNA curves to save memory
    - Enable ``instanceGranularity`` by default
    - Add ``adjustStyle`` option to LoadCellPackModel action (stylized, no multi-sample, no far clipping, chain picking)
- Structure Superposition now respects pivot's coordinate system

## [v3.10.2] - 2022-06-26

- Fix superfluous shader varying
- Improve use of gl_VertexID when possible

## [v3.10.1] - 2022-06-26

- Fix groupCount when updating TextureMesh-based visuals

## [v3.10.0] - 2022-06-24

- Add support for Glycam saccharide names
- Add ``PluginConfig.Viewport.ShowTrajectoryControls`` config option

## [v3.9.1] - 2022-06-19

- Fix missing ``super.componentWillUnmount()`` calls (@simeonborko)
- Fix missing ``uGroupCount`` update for visuals
- Fix missing aromatic bond display

## [v3.9.0] - 2022-05-30

- Improve picking by using drawbuffers (when available) to reduce number of drawcalls
- GPU timing support
    - Add ``timing-mode`` Viewer GET param
    - Add support for webgl timer queries
    - Add timer marks around GPU render & compute operations
- Volume Server CIF: Add check that a data block contains volume data before parsing
- Fix ``Scene.clear`` not clearing primitives & volumes arrays (@JonStargaryen)
- Fix rendering volumes when wboit is switched off and postprocessing is enabled

## [v3.8.2] - 2022-05-22

- Fix ``Scene.opacityAverage`` not taking xray shaded into account

## [v3.8.1] - 2022-05-14

- Fix issues with marking camera/handle helper (#433)
- Fix issues with array uniforms when running with headless-gl
- Fix Polymer Chain Instance coloring
- Improve performance of scene marker/opacity average calculation

## [v3.8.0] - 2022-04-30

- Add support for outlines around transparent objects
- Improve per-group transparency when wboit is switched off
- Improve ``ColorTheme`` typing with ``ColorType`` generic.
    - Defaults to ``ColorTypeLocation``
    - Set when using ``ColorTypeDirect`` or ``ColorTypeGrid``
- Fix case handling of ``struct_conf`` mmCIF enumeration field (#425)
- Fix ``allowTransparentBackfaces`` for per-group transparency
- Fix ``FormatRegistry.isApplicable`` returning true for unregistered formats
- Fix: handle building of ``GridLookup3D`` with zero cell size
- Fix ``ignoreLight`` for direct-volume rendering with webgl1
- Fix (non-black) outlines when using transparent background

## [v3.7.0] - 2022-04-13

- Fix ``xrayShaded`` for texture-mesh geometries
- [Breaking] Change ``allowTransparentBackfaces`` to ``transparentBackfaces`` with options ``off``, ``on``, ``opaque``. This was only added in 3.6.0, so allowing a breaking change here.
    - ``off``: don't show (default)
    - ``on``: show with transparency
    - ``opaque``: show fully opaque
- Add option to disable file drop overlay.

## [v3.6.2] - 2022-04-05

- ModelServer ligand queries: fixes for alternate locations, additional atoms & UNL ligand
- React 18 friendly ``useBehavior`` hook.

## [v3.6.1] - 2022-04-03

- Fix React18 related UI regressions.

## [v3.6.0] - 2022-04-03

- Check that model and coordinates have same element count when creating a trajectory
- Fix aromatic rings assignment: do not mix flags and planarity test
- Improve bonds assignment of coarse grained models: check for IndexPairBonds and exhaustive StructConn
- Fix unit mapping in bondedAtomicPairs MolScript query
- Improve pdb parsing: handle non unique atom and chain names (fixes #156)
- Fix volume streaming for entries with multiple contour lists
- Add ``allowTransparentBackfaces`` parameter to support double-sided rendering of transparent geometries
- Fix handling of case insensitive mmCIF enumeration fields (including entity.type)
- Fix ``disable-wboit`` Viewer GET param
- Add support for React 18.
    - Used by importing ``createPluginUI`` from ``mol-plugin-ui/react18``;
    - In Mol* 4.0, React 18 will become the default option.

## [v3.5.0] - 2022-03-25

- Fix issues with bounding-sphere & color-smoothing (mostly for small geometries)
- Support BCIF => CIF conversion in ``cif2bcif`` CLI tool

## [v3.4.0] - 2022-03-13

- Fix handling of mmcif with empty ``label_*`` fields
- Improve saccharide detection (compare against list from CCD)
- Fix legend label of hydrophobicity color theme
- Add ``LoadTrajectory`` action
- Add ``CustomImportControls`` to left panel
- Add Zenodo import extension (load structures, trajectories, volumes, and zip files)
- Fix loading of some compressed files within sessions
- Fix wrong element assignment for atoms with Charmm ion names
- Fix handling of empty symmetry cell data
- Add support for ``trr`` and ``nctraj`` coordinates files
- Add support for ``prmtop`` and ``top`` topology files

## [v3.3.1] - 2022-02-27

- Fix issue with unit boundary reuse (do at visual level instead)
- Add option to ignore ions for inter-unit bond computation

## [v3.3.0] - 2022-02-27

- Fix parsing contour-level from emdb v3 header files
- Fix invalid CSS (#376)
- Fix "texture not renderable" & "texture not bound" warnings (#319)
- Fix visual for bonds between two aromatic rings
- Fix visual for delocalized bonds (parsed from mmcif and mol2)
- Fix ring computation algorithm
- Add ``UnitResonance`` property with info about delocalized triplets
- Resolve marking in main renderer loop to improve overall performance
- Use ``throttleTime`` instead of ``debounceTime`` in sequence viewer for better responsiveness
- Change line geometry default ``scaleFactor`` to 2 (3 is too big after fixing line rendering)
- Trajectory animation performance improvements
    - Reuse ``Model.CoarseGrained`` for coordinate trajectories
    - Avoid calculating ``InterUnitBonds`` when ``Structure.parent`` ones are empty
    - Reuse unit boundary if sphere has not changed too much
    - Don't show 'inter-bond' and 'element-cross' visuals in line representations of polymerAndLigand preset
- Fix additional mononucleotides detected as polymer components
- Fix and improve ``canRemap`` handling in ``IntraUnitBonds``
- Reuse occlusion for secondary passes during multi-sampling
- Check if marking passes are needed before doing them
- Add ``resolutionScale`` parameter to allow trading quality of occlusion for performance

## [v3.2.0] - 2022-02-17

- Rename "best database mapping" to "SIFTS Mapping"
- Add schema and export support for ``atom_site.pdbx_sifts_xref_*`` fields
- Add schema export support for ``atom_site.pdbx_label_index`` field
- Add `traceOnly` parameter to chain/UniProt-based structure alignment
- Store ``IndexPairBonds`` as a dynamic property.

## [v3.1.0] - 2022-02-06

- Fix ``xrayShaded`` & ``ignoreLight`` params not working at the same time
- Add ``ignoreLight`` to component params
- Tweaks for cleaner default representation style
    - Cartoon: use ``nucleotide-ring`` instead of ``nucleotide-block``
    - Focus: use ``xrayShaded`` instead of opacity; adjust target size; don't show non-covalent interactions twice
- Fix representation preset side effects (changing post-processing parameters, see #363)
- Add Quick Styles panel (default, illustrative, stylized)
- Fix exported structure missing secondary-structure categories (#364)
- Fix volume streaming error message: distinguish between missing data and server error (#364)

## [v3.0.2] - 2022-01-30

- Fix color smoothing of elongated structures (by fixing ``Sphere.expand`` for spheres with highly directional extrema)
- Fix entity label not displayed when multiple instances of the same entity are highlighted
- Fix empty elements created in ``StructureElement.Loci.extendToAllInstances``
- Measurement options tweaks (allow larger ``textSize``; make ``customText`` essential)
- Fix visual visibility sync edge case when changing state snapshots

## [v3.0.1] - 2022-01-27

- Fix marking pass not working with ``transparentBackground``
- Fix pdbe xray maps url not https
- Fix entity-id color theme broken for non-IHM models
- Improve/fix marking of ``InteractionsInterUnitVisual`` (mark when all contact-feature members are given)
- Add missing "entity-id" and "enity-source" options for carbon coloring to "element-symbol" color theme
- Fix VolumeServer/query CLI
- Support automatic iso-value adjustment for VolumeServer data in ``Viewer.loadVolumeFromUrl``
- Emit drag event whenever started within viewport (not only for non-empty loci)

## [v3.0.0] - 2022-01-23

- Assembly handling tweaks:
    - Do not include suffix for "identity assembly operators"
    - Do not include assembly-related categories to export if the structure was composed from an assembly
    - Special case for ``structAsymMap`` if Mol* asym id operator mapping is present
- Support for opening ZIP files with multiple entries
- Add Model Export extension
- Bugfix: Automatically treat empty string as "non-present" value in BinaryCIF writer.
- Fix coarse model support in entity-id color theme
- Fix marking of carbohydrate visuals (whole chain could get marked instead of single residue)
- Add custom colors to "element-symbol", "molecule-type", "residue-name", and "secondary-structure" themes
- Support/bugfixes for ``atom_site.pdbx_sifts_xref`` categories
- Improve/fix marking of ``InteractionsIntraUnitVisual`` (mark when all contact-feature members are given)

## [v3.0.0-dev.10] - 2022-01-17

- Fix ``getOperatorsForIndex``
- Pass animation info (current frame & count) to state animations
    - Fix camera stutter for "camera spin" animation
- Add formal charge parsing support for MOL/SDF files (thanks @ptourlas)
- [Breaking] Cleaner looking ``MembraneOrientationVisuals`` defaults
- [Breaking] Add rock animation to trackball controls
    - Add ``animate`` to ``TrackballControlsParams``, remove ``spin`` and ``spinSpeed``
    - Add ``animate`` to ``SimpleSettingsParams``, remove ``spin``
- Add "camera rock" state animation
- Add support for custom colors to "molecule-type" theme
- [Breaking] Add style parameter to "illustrative" color theme
    - Defaults to "entity-id" style instead of "chain-id"
- Add "illustrative" representation preset

## [v3.0.0-dev.9] - 2022-01-09

- Add PDBj as a ``pdb-provider`` option
- Move Viewer APP to a separate file to allow use without importing light theme & index.html
- Add symmetry support for mol2 files (only spacegroup setting 1)
- Fix mol2 files element symbol assignment
- Improve bond assignment from ``IndexPairBonds``
    - Add ``key`` field for mapping to source data
    - Fix assignment of bonds with unphysical length
- Fix label/stats of single atom selection in multi-chain units

## [v3.0.0-dev.8] - 2021-12-31

- Add ``PluginFeatureDetection`` and disable WBOIT in Safari 15.
- Add ``disable-wboit`` Viewer GET param
- Add ``prefer-webgl1`` Viewer GET param
- [Breaking] Refactor direct-volume rendering
    - Remove isosurface render-mode (use GPU MC instead)
    - Move coloring into theme (like for other geometries/renderables)
        - Add ``direct`` color type
        - Remove color from transfer-function (now only alpha)
        - Add direct-volume color theme support
        - Add volume-value color theme
- [Breaking] Use size theme in molecular/gaussian surface & label representations
    - This is breaking because it was hardcoded to ``physical`` internally but the repr size theme default was ``uniform`` (now ``physical``)

## [v3.0.0-dev.7] - 2021-12-20

- Reduce number of created programs/shaders
    - Support specifying variants when creating graphics render-items
    - Change double-side shader param from define to uniform
    - Remove dMarkerType shader define (use uMarker as needed)
    - Support to ignore defines depending on the shader variant
    - Combine pickObject/pickInstance/pickGroup shader variants into one
    - Combine markingDepth/markingMask shader variants into one
    - Correctly set shader define flags for overpaint, transparency, substance, clipping
- [Breaking] Add per-object clip rendering properties (variant/objects)
    - ``SimpleSettingsParams.clipping.variant/objects`` and ``RendererParams.clip`` were removed

## [v3.0.0-dev.6] - 2021-12-19

- Enable temporal multi-sampling by default
    - Fix flickering during marking with camera at rest
- Enable ``aromaticBonds`` in structure representations by default
- Add ``PluginConfig.Structure.DefaultRepresentationPreset``
- Add ModelArchive support
    - schema extensions (e.g., AlphaFold uses it for the pLDDT score)
    - ModelArchive option in DownloadStructure action
    - ``model-archive`` GET parameter for Viewer app
    - ``Viewer.loadModelArchive`` method
- Improve support for loading AlphaFold structures
    - Automatic coloring by pLDDT
    - AlphaFold DB option in DownloadStructure action
    - ``afdb`` GET parameter for Viewer app
    - ``Viewer.loadAlphaFoldDb`` method
- Add QualityAssessment extension (using data from ma_qa_metric_local mmcif category)
    - pLDDT & qmean score: coloring, repr presets, molql symbol, loci labels (including avg for mutli-residue selections)
    - pLDDT: selection query
- Warn about erroneous symmetry operator matrix (instead of throwing an error)
- Added ``createPluginUI`` to ``mol-plugin-ui``
    - Support ``onBeforeUIRender`` to make sure initial UI works with custom presets and similar features.
- [Breaking] Removed ``createPlugin`` and ``createPluginAsync`` from ``mol-plugin-ui``
    - Please use ``createPluginUI`` instead
- Improve aromatic bonds handling
    - Don't detect aromatic bonds for rings < 5 atoms based on planarity
    - Prefer atoms in aromatic rings as bond reference positions

## [v3.0.0-dev.5] - 2021-12-16

- Fix initial camera reset not triggering for some entries.

## [v3.0.0-dev.4] - 2021-12-14

- Add ``bumpiness`` (per-object and per-group), ``bumpFrequency`` & ``bumpAmplitude`` (per-object) render parameters (#299)
- Change ``label`` representation defaults: Use text border instead of rectangle background
- Add outline color option to renderer
- Fix false positives in Model.isFromPdbArchive
- Add drag and drop support for loading any file, including multiple at once
    - If there are session files (.molx or .molj) among the dropped files, only the first session will be loaded
- Add drag and drop overlay
- Safari 15.1 - 15.3 WebGL 2 support workaround
- [Breaking] Move ``react`` and ``react-dom`` to ``peerDependencies``. This might break some builds.

## [v3.0.0-dev.3] - 2021-12-4

- Fix OBJ and USDZ export

## [v3.0.0-dev.2] - 2021-12-1

- Do not include tests and source maps in NPM package

## [v3.0.0-dev.0] - 2021-11-28

- Add multiple lights support (with color, intensity, and direction parameters)
- [Breaking] Add per-object material rendering properties
    - ``SimpleSettingsParams.lighting.renderStyle`` and ``RendererParams.style`` were removed
- Add substance theme with per-group material rendering properties
- ``StructureComponentManager.Options`` state saving support
- ``ParamDefinition.Group.presets`` support

## [v2.4.1] - 2021-11-28

- Fix: allow atoms in aromatic rings to do hydrogen bonds

## [v2.4.0] - 2021-11-25

- Fix secondary-structure property handling
    - StructureElement.Property was incorrectly resolving type & key
    - StructureSelectionQuery helpers 'helix' & 'beta' were not ensuring property availability
- Re-enable VAO with better workaround (bind null elements buffer before deleting)
- Add ``Representation.geometryVersion`` (increments whenever the geometry of any of its visuals changes)
- Add support for grid-based smoothing of Overpaint and Transparency visual state for surfaces

## [v2.3.9] - 2021-11-20

- Workaround: switch off VAO support for now

## [v2.3.8] - 2021-11-20

- Fix double canvas context creation (in plugin context)
- Fix unused vertex attribute handling (track which are used, disable the rest)
- Workaround for VAO issue in Chrome 96 (can cause WebGL to crash on geometry updates)

## [v2.3.7] - 2021-11-15

- Added ``ViewerOptions.collapseRightPanel``
- Added ``Viewer.loadTrajectory`` to support loading "composed" trajectories (e.g. from gro + xtc)
- Fix: handle parent in Structure.remapModel
- Add ``rounded`` and ``square`` helix profile options to Cartoon representation (in addition to the default ``elliptical``)

## [v2.3.6] - 2021-11-8

- Add additional measurement controls: orientation (box, axes, ellipsoid) & plane (best fit)
- Improve aromatic bond visuals (add ``aromaticScale``, ``aromaticSpacing``, ``aromaticDashCount`` params)
- [Breaking] Change ``adjustCylinderLength`` default to ``false`` (set to true for focus representation)
- Fix marker highlight color overriding select color
- CellPack extension update
    - add binary model support
    - add compartment (including membrane) geometry support
    - add latest mycoplasma model example
- Prefer WebGL1 in Safari 15.1.

## [v2.3.5] - 2021-10-19

- Fix sequence viewer for PDB files with COMPND record and multichain entities.
- Fix index pair bonds order assignment

## [v2.3.4] - 2021-10-12

- Fix pickScale not taken into account in line/point shader
- Add pixel-scale, pick-scale & pick-padding GET params to Viewer app
- Fix selecting bonds not adding their atoms in selection manager
- Add ``preferAtoms`` option to SelectLoci/HighlightLoci behaviors
- Make the implicit atoms of bond visuals pickable
    - Add ``preferAtomPixelPadding`` to Canvas3dInteractionHelper
- Add points & crosses visuals to Line representation
- Add ``pickPadding`` config option (look around in case target pixel is empty)
- Add ``multipleBonds`` param to bond visuals with options: off, symmetric, offset
- Fix ``argparse`` config in servers.

## [v2.3.3] - 2021-10-01

- Fix direct volume shader

## [v2.3.2] - 2021-10-01

- Prefer WebGL1 on iOS devices until WebGL2 support has stabilized.

## [v2.3.1] - 2021-09-28

- Add Charmm saccharide names
- Treat missing occupancy column as occupancy of 1
- Fix line shader not accounting for aspect ratio
- [Breaking] Fix point repr & shader
    - Was unusable with ``wboit``
    - Replaced ``pointFilledCircle`` & ``pointEdgeBleach`` params by ``pointStyle`` (square, circle, fuzzy)
    - Set ``pointSizeAttenuation`` to false by default
    - Set ``sizeTheme`` to ``uniform`` by default
- Add ``markerPriority`` option to Renderer (useful in combination with edges of marking pass)
- Add support support for ``chem_comp_bond`` and ``struct_conn`` categories (fixes ModelServer behavior where these categories should have been present)
- Model and VolumeServer: fix argparse config

## [v2.3.0] - 2021-09-06

- Take include/exclude flags into account when displaying aromatic bonds
- Improve marking performance
    - Avoid unnecessary draw calls/ui updates when marking
    - Check if loci is superset of visual
    - Check if loci overlaps with unit visual
    - Ensure ``Interval`` is used for ranges instead of ``SortedArray``
    - Add uniform marker type
    - Special case for reversing previous mark
- Add optional marking pass
    - Outlines visible and hidden parts of highlighted/selected groups
    - Add highlightStrength/selectStrength renderer params

## [v2.2.3] - 2021-08-25

- Add ``invertCantorPairing`` helper function
- Add ``Mesh`` processing helper ``.smoothEdges``
- Smooth border of molecular-surface with ``includeParent`` enabled
- Hide ``includeParent`` option from gaussian-surface visuals (not particularly useful)
- Improved ``StructureElement.Loci.size`` performance (for marking large cellpack models)
- Fix new ``TransformData`` issues (camera/bounding helper not showing up)
- Improve marking performance (avoid superfluous calls to ``StructureElement.Loci.isWholeStructure``)

## [v2.2.2] - 2021-08-11

- Fix ``TransformData`` issues [#133](https://github.com/molstar/molstar/issues/133)
- Fix ``mol-script`` query compiler const expression recognition.

## [v2.2.1] - 2021-08-02

- Add surrounding atoms (5 Angstrom) structure selection query
- [Breaking] Add maxDistance prop to ``IndexPairBonds``
- Fix coordinateSystem not handled in ``Structure.asParent``
- Add ``dynamicBonds`` to ``Structure`` props (force re-calc on model change)
    - Expose as optional param in root structure transform helper
- Add overpaint support to geometry exporters
- ``InputObserver`` improvements
  - normalize wheel speed across browsers/platforms
  - support Safari gestures (used by ``TrackballControls``)
  - ``PinchInput.fractionDelta`` and use it in ``TrackballControls``

## [v2.2.0] - 2021-07-31

- Add ``tubularHelices`` parameter to Cartoon representation
- Add ``SdfFormat`` and update SDF parser to be able to parse data headers according to spec (hopefully :)) #230
- Fix mononucleotides detected as polymer components (#229)
- Set default outline scale back to 1
- Improved DCD reader cell angle handling (interpret near 0 angles as 90 deg)
- Handle more residue/atom names commonly used in force-fields
- Add USDZ support to ``geo-export`` extension.
- Fix ``includeParent`` support for multi-instance bond visuals.
- Add ``operator`` Loci granularity, selecting everything with the same operator name.
- Prefer ``_label_seq_id`` fields in secondary structure assignment.
- Support new EMDB API (https://www.ebi.ac.uk/emdb/api/entry/map/[EMBD-ID]) for EM volume contour levels.
- ``Canvas3D`` tweaks:
    - Update ``forceDraw`` logic.
    - Ensure the scene is re-rendered when viewport size changes.
    - Support ``noDraw`` mode in ``PluginAnimationLoop``.

## [v2.1.0] - 2021-07-05

- Add parameter for to display aromatic bonds as dashes next to solid cylinder/line.
- Add backbone representation
- Fix outline in orthographic mode and set default scale to 2.

## [v2.0.7] - 2021-06-23

- Add ability to specify ``volumeIndex`` in ``Viewer.loadVolumeFromUrl`` to better support Volume Server inputs.
- Support in-place reordering for trajectory ``Frame.x/y/z`` arrays for better memory efficiency.
- Fixed text CIF encoder edge cases (most notably single whitespace not being escaped).

## [v2.0.6] - 2021-06-01

- Add glTF (GLB) and STL support to ``geo-export`` extension.
- Protein crosslink improvements
    - Change O-S bond distance to allow for NOS bridges (doi:10.1038/s41586-021-03513-3)
    - Added NOS-bridges query & improved disulfide-bridges query
- Fix #178: ``IndexPairBonds`` for non-single residue structures (bug due to atom reordering).
- Add volumetric color smoothing for MolecularSurface and GaussianSurface representations (#173)
- Fix nested 3d grid lookup that caused results being overwritten in non-covalent interactions computation.
- Basic implementation of ``BestDatabaseSequenceMapping`` (parse from CIF, color theme, superposition).
- Add atom id ranges support to Selection UI.

## [v2.0.5] - 2021-04-26

- Ability to pass ``Canvas3DContext`` to ``PluginContext.fromCanvas``.
- Relative frame support for ``Canvas3D`` viewport.
- Fix bug in screenshot copy UI.
- Add ability to select residues from a list of identifiers to the Selection UI.
- Fix SSAO bugs when used with ``Canvas3D`` viewport.
- Support for  full pausing (no draw) rendering: ``Canvas3D.pause(true)``.
- Add ``MeshBuilder.addMesh``.
- Add ``Torus`` primitive.
- Lazy volume loading support.
- [Breaking] ``Viewer.loadVolumeFromUrl`` signature change.
    - ``loadVolumeFromUrl(url, format, isBinary, isovalues, entryId)`` => ``loadVolumeFromUrl({ url, format, isBinary }, isovalues, { entryId, isLazy })``
- Add ``TextureMesh`` support to ``geo-export`` extension.

## [v2.0.4] - 2021-04-20

- [WIP] Mesh export extension
- ``Structure.eachAtomicHierarchyElement`` (#161)
- Fixed reading multi-line values in SDF format
- Fixed Measurements UI labels (#166)

## [v2.0.3] - 2021-04-09

- Add support for ``ColorTheme.palette`` designed for providing gradient-like coloring.
- [Breaking] The ``zip`` function is now asynchronous and expects a ``RuntimeContext``. Also added ``Zip()`` returning a ``Task``.
- [Breaking] Add ``CubeGridFormat`` in ``alpha-orbitals`` extension.

## [v2.0.2] - 2021-03-29

- Add ``Canvas3D.getRenderObjects``.
- [WIP] Animate state interpolating, including model trajectories
- Recognise MSE, SEP, TPO, PTR and PCA as non-standard amino-acids.
- Fix VolumeFromDensityServerCif transform label

## [v2.0.1] - 2021-03-23

- Exclude tsconfig.commonjs.tsbuildinfo from npm bundle

## [v2.0.0] - 2021-03-23

Too many changes to list as this is the start of the changelog... Notably, default exports are now forbidden.<|MERGE_RESOLUTION|>--- conflicted
+++ resolved
@@ -6,9 +6,7 @@
 
 ## [Unreleased]
 
-<<<<<<< HEAD
 - [Breaking] Change build target to ES6 (ES2015)
-=======
 - Add `PluginContext.initialized` promise & support for it in the `Plugin` UI component.
 
 ## [v3.40.1] - 2023-09-30
@@ -97,7 +95,6 @@
 - Add snapshot support for structure selections
 - Add `nucleicProfile` parameter to cartoon representation
 - Add `cartoon` theme with separate colorings for for mainchain and sidechain visuals
->>>>>>> e548a3ed
 
 ## [v3.35.0] - 2023-05-14
 
