{
  "name": "molstar",
  "version": "3.40.1",
  "description": "A comprehensive macromolecular library.",
  "homepage": "https://github.com/molstar/molstar#readme",
  "repository": {
    "type": "git",
    "url": "https://github.com/molstar/molstar.git"
  },
  "bugs": {
    "url": "https://github.com/molstar/molstar/issues"
  },
  "scripts": {
    "lint": "eslint .",
    "lint-fix": "eslint . --fix",
    "test": "npm install --no-save \"gl@^6.0.2\" && npm run lint && jest",
    "jest": "jest",
    "build": "npm run build-tsc && npm run build-extra && npm run build-webpack",
    "clean": "node ./scripts/clean.js",
    "rebuild": "npm run clean && npm run build",
    "build-viewer": "npm run build-tsc && npm run build-extra && npm run build-webpack-viewer",
    "build-tsc": "concurrently \"tsc --incremental\" \"tsc --build tsconfig.commonjs.json --incremental\"",
    "build-extra": "cpx \"src/**/*.{scss,html,ico,jpg}\" lib/",
    "build-webpack": "webpack --mode production --config ./webpack.config.production.js",
    "build-webpack-viewer": "webpack --mode production --config ./webpack.config.viewer.js",
    "watch": "concurrently -c \"green,green,gray,gray\" --names \"tsc,srv,ext,wpc\" --kill-others \"npm:watch-tsc\" \"npm:watch-servers\" \"npm:watch-extra\" \"npm:watch-webpack\"",
    "watch-viewer": "concurrently -c \"green,gray,gray\" --names \"tsc,ext,wpc\" --kill-others \"npm:watch-tsc\" \"npm:watch-extra\" \"npm:watch-webpack-viewer\"",
    "watch-viewer-debug": "concurrently -c \"green,gray,gray\" --names \"tsc,ext,wpc\" --kill-others \"npm:watch-tsc\" \"npm:watch-extra\" \"npm:watch-webpack-viewer-debug\"",
    "watch-tsc": "tsc --watch --incremental",
    "watch-servers": "tsc --build tsconfig.commonjs.json --watch --incremental",
    "watch-extra": "cpx \"src/**/*.{scss,html,ico,jpg}\" lib/ --watch",
    "watch-webpack": "webpack -w --mode development --stats minimal",
    "watch-webpack-viewer": "webpack -w --mode development --stats minimal --config ./webpack.config.viewer.js",
    "watch-webpack-viewer-debug": "webpack -w --mode development --stats minimal --config ./webpack.config.viewer.debug.js",
    "serve": "http-server -p 1338 -g",
    "model-server": "node lib/commonjs/servers/model/server.js",
    "model-server-watch": "nodemon --watch lib lib/commonjs/servers/model/server.js",
    "volume-server-test": "node lib/commonjs/servers/volume/server.js --idMap em 'test/${id}.mdb' --defaultPort 1336",
    "plugin-state": "node lib/commonjs/servers/plugin-state/index.js --working-folder ./build/state --port 1339",
    "preversion": "npm run test",
    "version": "npm run rebuild && cpx .npmignore lib/",
    "postversion": "git push && git push --tags"
  },
  "files": [
    "lib/",
    "build/viewer/"
  ],
  "bin": {
    "cif2bcif": "lib/commonjs/cli/cif2bcif/index.js",
    "cifschema": "lib/commonjs/cli/cifschema/index.js",
    "model-server": "lib/commonjs/servers/model/server.js",
    "model-server-query": "lib/commonjs/servers/model/query.js",
    "model-server-preprocess": "lib/commonjs/servers/model/preprocess.js",
    "volume-server": "lib/commonjs/servers/volume/server.js",
    "volume-server-query": "lib/commonjs/servers/volume/query.js",
    "volume-server-pack": "lib/commonjs/servers/volume/pack.js"
  },
  "nodemonConfig": {
    "ignoreRoot": [
      "./node_modules",
      ".git"
    ],
    "ignore": [],
    "delay": "2500"
  },
  "jest": {
    "moduleFileExtensions": [
      "ts",
      "js"
    ],
    "transform": {
      "\\.ts$": "ts-jest"
    },
    "moduleDirectories": [
      "node_modules",
      "lib"
    ],
    "testEnvironmentOptions": {
      "url": "http://localhost/"
    },
    "testRegex": "\\.spec\\.ts$"
  },
  "author": "Mol* Contributors",
  "contributors": [
    "Alexander Rose <alexander.rose@weirdbyte.de>",
    "David Sehnal <david.sehnal@gmail.com>",
    "Sebastian Bittrich <sebastian.bittrich@rcsb.org>",
    "Áron Samuel Kovács <aron.kovacs@mail.muni.cz>",
    "Ludovic Autin <autin@scripps.edu>",
    "Michal Malý <michal.maly@ibt.cas.cz>",
    "Jiří Černý <jiri.cerny@ibt.cas.cz>",
    "Panagiotis Tourlas <panagiot_tourlov@hotmail.com>",
    "Adam Midlik <midlik@gmail.com>",
    "Koya Sakuma <koya.sakuma.work@gmail.com>",
    "Gianluca Tomasello <giagitom@gmail.com>",
    "Ke Ma <mark.ma@rcsb.org>",
    "Jason Pattle <jpattle@exscientia.co.uk>",
    "David Williams <dwilliams@nobiastx.com>",
    "Zhenyu Zhang <jump2cn@gmail.com>",
    "Russell Parker <russell@benchling.com>",
    "Dominik Tichy <tichydominik451@gmail.com>",
    "Yana Rose <yana.v.rose@gmail.com>"
  ],
  "license": "MIT",
  "devDependencies": {
    "@graphql-codegen/add": "^5.0.0",
    "@graphql-codegen/cli": "^5.0.0",
    "@graphql-codegen/time": "^5.0.0",
    "@graphql-codegen/typescript": "^4.0.1",
    "@graphql-codegen/typescript-graphql-files-modules": "^3.0.0",
    "@graphql-codegen/typescript-graphql-request": "^6.0.0",
    "@graphql-codegen/typescript-operations": "^4.0.1",
    "@types/cors": "^2.8.14",
    "@types/gl": "^6.0.3",
    "@types/jpeg-js": "^0.3.7",
    "@types/pngjs": "^6.0.2",
    "@types/jest": "^29.5.5",
    "@types/react": "^18.2.23",
    "@types/react-dom": "^18.2.8",
    "@typescript-eslint/eslint-plugin": "^6.7.3",
    "@typescript-eslint/parser": "^6.7.3",
    "benchmark": "^2.1.4",
    "concurrently": "^8.2.1",
    "cpx2": "^5.0.0",
    "crypto-browserify": "^3.12.0",
    "css-loader": "^6.8.1",
    "eslint": "^8.50.0",
    "extra-watch-webpack-plugin": "^1.0.3",
    "file-loader": "^6.2.0",
    "fs-extra": "^11.1.1",
    "graphql": "^16.8.1",
    "http-server": "^14.1.1",
    "jest": "^29.7.0",
    "mini-css-extract-plugin": "^2.7.6",
    "path-browserify": "^1.0.1",
    "raw-loader": "^4.0.2",
    "react": "^18.2.0",
    "react-dom": "^18.2.0",
    "sass": "^1.68.0",
    "sass-loader": "^13.3.2",
    "simple-git": "^3.20.0",
    "stream-browserify": "^3.0.0",
    "style-loader": "^3.3.3",
    "ts-jest": "^29.1.1",
    "typescript": "^5.2.2",
    "webpack": "^5.88.2",
    "webpack-cli": "^5.1.4"
  },
  "dependencies": {
    "@types/argparse": "^2.0.11",
    "@types/benchmark": "^2.1.3",
    "@types/compression": "1.7.3",
    "@types/express": "^4.17.18",
    "@types/node": "^16.18.55",
    "@types/node-fetch": "^2.6.6",
    "@types/swagger-ui-dist": "3.30.2",
    "argparse": "^2.0.1",
    "body-parser": "^1.20.2",
    "compression": "^1.7.4",
    "cors": "^2.8.5",
    "express": "^4.18.2",
    "h264-mp4-encoder": "^1.0.12",
<<<<<<< HEAD
    "immer": "^10.0.2",
    "immutable": "^4.3.0",
    "node-fetch": "^2.6.11",
=======
    "immer": "^9.0.21",
    "immutable": "^4.3.4",
    "node-fetch": "^2.7.0",
>>>>>>> e548a3ed
    "rxjs": "^7.8.1",
    "swagger-ui-dist": "^5.9.0",
    "tslib": "^2.6.2",
    "util.promisify": "^1.1.2",
    "xhr2": "^0.2.1"
  },
  "peerDependencies": {
    "react": "^18.1.0 || ^17.0.2 || ^16.14.0",
    "react-dom": "^18.1.0 || ^17.0.2 || ^16.14.0"
  },
  "optionalDependencies": {
    "gl": "^6.0.2",
    "jpeg-js": "^0.4.4",
    "pngjs": "^6.0.0"
  }
}<|MERGE_RESOLUTION|>--- conflicted
+++ resolved
@@ -160,15 +160,9 @@
     "cors": "^2.8.5",
     "express": "^4.18.2",
     "h264-mp4-encoder": "^1.0.12",
-<<<<<<< HEAD
-    "immer": "^10.0.2",
-    "immutable": "^4.3.0",
-    "node-fetch": "^2.6.11",
-=======
-    "immer": "^9.0.21",
+    "immer": "^10.0.3",
     "immutable": "^4.3.4",
     "node-fetch": "^2.7.0",
->>>>>>> e548a3ed
     "rxjs": "^7.8.1",
     "swagger-ui-dist": "^5.9.0",
     "tslib": "^2.6.2",
